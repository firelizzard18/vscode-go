/*---------------------------------------------------------
 * Copyright (C) Microsoft Corporation. All rights reserved.
 * Licensed under the MIT License. See LICENSE in the project root for license information.
 *--------------------------------------------------------*/

import cp = require('child_process');
import fs = require('fs');
import os = require('os');
import path = require('path');
import semver = require('semver');
import util = require('util');
import vscode = require('vscode');
import { NearestNeighborDict, Node } from './avlTree';
import { extensionId } from './const';
import { toolExecutionEnvironment } from './goEnv';
import { buildDiagnosticCollection, lintDiagnosticCollection, vetDiagnosticCollection } from './goMain';
import { getCurrentPackage } from './goModules';
import { outputChannel } from './goStatus';
import { getFromWorkspaceState } from './stateUtils';
import {
	envPath,
	fixDriveCasingInWindows,
	getBinPathWithPreferredGopathGoroot,
	getCurrentGoRoot,
	getInferredGopath,
	resolveHomeDir,
} from './utils/goPath';
import { killProcessTree } from './utils/processUtils';

let userNameHash: number = 0;

export const goKeywords: string[] = [
	'break',
	'case',
	'chan',
	'const',
	'continue',
	'default',
	'defer',
	'else',
	'fallthrough',
	'for',
	'func',
	'go',
	'goto',
	'if',
	'import',
	'interface',
	'map',
	'package',
	'range',
	'return',
	'select',
	'struct',
	'switch',
	'type',
	'var'
];

export const goBuiltinTypes: Set<string> = new Set<string>([
	'bool',
	'byte',
	'complex128',
	'complex64',
	'error',
	'float32',
	'float64',
	'int',
	'int16',
	'int32',
	'int64',
	'int8',
	'rune',
	'string',
	'uint',
	'uint16',
	'uint32',
	'uint64',
	'uint8',
	'uintptr'
]);

export class GoVersion {
	public sv?: semver.SemVer;
	public isDevel?: boolean;
	private commit?: string;

	constructor(public binaryPath: string, version: string) {
		const matchesRelease = /go version go(\d.\d+).*/.exec(version);
		const matchesDevel = /go version devel \+(.[a-zA-Z0-9]+).*/.exec(version);
		if (matchesRelease) {
			const sv = semver.coerce(matchesRelease[1]);
			if (sv) {
				this.sv = sv;
			}
		} else if (matchesDevel) {
			this.isDevel = true;
			this.commit = matchesDevel[1];
		}
	}

	public isValid(): boolean {
		return !!this.sv || !!this.isDevel;
	}

	public format(): string {
		if (this.sv) {
			return this.sv.format();
		}
		return `devel +${this.commit}`;
	}

	public lt(version: string): boolean {
		// Assume a developer version is always above any released version.
		// This is not necessarily true.
		if (this.isDevel || !this.sv) {
			return false;
		}
		const v = semver.coerce(version);
		if (!v) {
			return false;
		}
		return semver.lt(this.sv, v);
	}

	public gt(version: string): boolean {
		// Assume a developer version is always above any released version.
		// This is not necessarily true.
		if (this.isDevel || !this.sv) {
			return true;
		}
		const v = semver.coerce(version);
		if (!v) {
			return false;
		}
		return semver.gt(this.sv, v);
	}
}

let cachedGoBinPath: string | undefined;
let cachedGoVersion: GoVersion | undefined;
let vendorSupport: boolean | undefined;
let toolsGopath: string;

// getGoConfig is declared as an exported const rather than a function, so it can be stubbbed in testing.
export const getGoConfig = (uri?: vscode.Uri) => {
	if (!uri) {
		if (vscode.window.activeTextEditor) {
			uri = vscode.window.activeTextEditor.document.uri;
		} else {
			uri = null;
		}
	}
	return vscode.workspace.getConfiguration('go', uri);
};

export function byteOffsetAt(document: vscode.TextDocument, position: vscode.Position): number {
	const offset = document.offsetAt(position);
	const text = document.getText();
	return Buffer.byteLength(text.substr(0, offset));
}

export interface Prelude {
	imports: Array<{ kind: string; start: number; end: number; pkgs: string[] }>;
	pkg: { start: number; end: number; name: string };
}

export function parseFilePrelude(text: string): Prelude {
	const lines = text.split('\n');
	const ret: Prelude = { imports: [], pkg: null };
	for (let i = 0; i < lines.length; i++) {
		const line = lines[i];
		const pkgMatch = line.match(/^(\s)*package(\s)+(\w+)/);
		if (pkgMatch) {
			ret.pkg = { start: i, end: i, name: pkgMatch[3] };
		}
		if (line.match(/^(\s)*import(\s)+\(/)) {
			ret.imports.push({ kind: 'multi', start: i, end: -1, pkgs: [] });
		} else if (line.match(/^\s*import\s+"C"/)) {
			ret.imports.push({ kind: 'pseudo', start: i, end: i, pkgs: [] });
		} else if (line.match(/^(\s)*import(\s)+[^\(]/)) {
			ret.imports.push({ kind: 'single', start: i, end: i, pkgs: [] });
		}
		if (line.match(/^(\s)*(\/\*.*\*\/)*\s*\)/)) {  // /* comments */
			if (ret.imports[ret.imports.length - 1].end === -1) {
				ret.imports[ret.imports.length - 1].end = i;
			}
		} else if (ret.imports.length) {
			if (ret.imports[ret.imports.length - 1].end === -1) {
				const importPkgMatch = line.match(/"([^"]+)"/);
				if (importPkgMatch) {
					ret.imports[ret.imports.length - 1].pkgs.push(importPkgMatch[1]);
				}
			}
		}

		if (line.match(/^(\s)*(func|const|type|var)\s/)) {
			break;
		}
	}
	return ret;
}

// Takes a Go function signature like:
//     (foo, bar string, baz number) (string, string)
// and returns an array of parameter strings:
//     ["foo", "bar string", "baz string"]
// Takes care of balancing parens so to not get confused by signatures like:
//     (pattern string, handler func(ResponseWriter, *Request)) {
export function getParametersAndReturnType(signature: string): { params: string[]; returnType: string } {
	const params: string[] = [];
	let parenCount = 0;
	let lastStart = 1;
	for (let i = 1; i < signature.length; i++) {
		switch (signature[i]) {
			case '(':
				parenCount++;
				break;
			case ')':
				parenCount--;
				if (parenCount < 0) {
					if (i > lastStart) {
						params.push(signature.substring(lastStart, i));
					}
					return {
						params,
						returnType: i < signature.length - 1 ? signature.substr(i + 1) : ''
					};
				}
				break;
			case ',':
				if (parenCount === 0) {
					params.push(signature.substring(lastStart, i));
					lastStart = i + 2;
				}
				break;
		}
	}
	return { params: [], returnType: '' };
}

export function canonicalizeGOPATHPrefix(filename: string): string {
	const gopath: string = getCurrentGoPath();
	if (!gopath) {
		return filename;
	}
	const workspaces = gopath.split(path.delimiter);
	const filenameLowercase = filename.toLowerCase();

	// In case of multiple workspaces, find current workspace by checking if current file is
	// under any of the workspaces in $GOPATH
	let currentWorkspace: string = null;
	for (const workspace of workspaces) {
		// In case of nested workspaces, (example: both /Users/me and /Users/me/a/b/c are in $GOPATH)
		// both parent & child workspace in the nested workspaces pair can make it inside the above if block
		// Therefore, the below check will take longer (more specific to current file) of the two
		if (
			filenameLowercase.substring(0, workspace.length) === workspace.toLowerCase() &&
			(!currentWorkspace || workspace.length > currentWorkspace.length)
		) {
			currentWorkspace = workspace;
		}
	}

	if (!currentWorkspace) {
		return filename;
	}
	return currentWorkspace + filename.slice(currentWorkspace.length);
}

/**
 * Gets a numeric hash based on given string.
 * Returns a number between 0 and 4294967295.
 */
export function getStringHash(value: string): number {
	let hash = 5381;
	let i = value.length;

	while (i) {
		hash = (hash * 33) ^ value.charCodeAt(--i);
	}

	/* JavaScript does bitwise operations (like XOR, above) on 32-bit signed
	 * integers. Since we want the results to be always positive, convert the
	 * signed int to an unsigned by doing an unsigned bitshift. */
	return hash >>> 0;
}

export function getUserNameHash() {
	if (userNameHash) {
		return userNameHash;
	}
	try {
		userNameHash = getStringHash(os.userInfo().username);
	} catch (error) {
		userNameHash = 1;
	}
	return userNameHash;
}

/**
 * Gets version of Go based on the output of the command `go version`.
 * Returns null if go is being used from source/tip in which case `go version` will not return release tag like go1.6.3
 */
export async function getGoVersion(): Promise<GoVersion | undefined> {
	const goRuntimePath = getBinPath('go');

	const warn = (msg: string) => {
		outputChannel.appendLine(msg);
		console.warn(msg);
	};

	if (!goRuntimePath) {
		warn(`unable to locate "go" binary in GOROOT (${getCurrentGoRoot()}) or PATH (${envPath})`);
		return;
	}
	if (cachedGoBinPath === goRuntimePath && cachedGoVersion) {
		if (cachedGoVersion.isValid()) {
			return Promise.resolve(cachedGoVersion);
		}
		warn(`cached Go version (${JSON.stringify(cachedGoVersion)}) is invalid, recomputing`);
	}
	try {
		const execFile = util.promisify(cp.execFile);
		const { stdout, stderr } = await execFile(goRuntimePath, ['version']);
		if (stderr) {
			warn(`failed to run "${goRuntimePath} version": stdout: ${stdout}, stderr: ${stderr}`);
			return;
		}
		cachedGoBinPath = goRuntimePath;
		cachedGoVersion = new GoVersion(goRuntimePath, stdout);
	} catch (err) {
		warn(`failed to run "${goRuntimePath} version": ${err}`);
		return;
	}
	return cachedGoVersion;
}

/**
 * Returns the output of `go env` from the specified directory.
 * Throws an error if the command fails.
 */
export async function getGoEnv(cwd?: string): Promise<string> {
	const goRuntime = getBinPath('go');
	const execFile = util.promisify(cp.execFile);
	const opts = {cwd, env: toolExecutionEnvironment()};
	const { stdout, stderr } = await execFile(goRuntime, ['env'], opts);
	if (stderr) {
		throw new Error(`failed to run 'go env': ${stderr}`);
	}
	return stdout;
}

/**
 * Returns boolean denoting if current version of Go supports vendoring
 */
export async function isVendorSupported(): Promise<boolean> {
	if (vendorSupport != null) {
		return Promise.resolve(vendorSupport);
	}
	const goVersion = await getGoVersion();
	if (!goVersion.sv) {
		return process.env['GO15VENDOREXPERIMENT'] === '0' ? false : true;
	}
	switch (goVersion.sv.major) {
		case 0:
			vendorSupport = false;
			break;
		case 1:
			vendorSupport =
				goVersion.sv.minor > 6 ||
					((goVersion.sv.minor === 5 || goVersion.sv.minor === 6) && process.env['GO15VENDOREXPERIMENT'] === '1')
					? true
					: false;
			break;
		default:
			vendorSupport = true;
			break;
	}
	return vendorSupport;
}

/**
 * Returns boolean indicating if GOPATH is set or not
 * If not set, then prompts user to do set GOPATH
 */
export function isGoPathSet(): boolean {
	if (!getCurrentGoPath()) {
		// TODO(hyangah): is it still possible after go1.8? (https://golang.org/doc/go1.8#gopath)
		vscode.window
			.showInformationMessage(
				'Set GOPATH environment variable and restart VS Code or set GOPATH in Workspace settings',
				'Set GOPATH in Workspace Settings'
			)
			.then((selected) => {
				if (selected === 'Set GOPATH in Workspace Settings') {
					vscode.commands.executeCommand('workbench.action.openWorkspaceSettings');
				}
			});
		return false;
	}

	return true;
}

export function isPositionInString(document: vscode.TextDocument, position: vscode.Position): boolean {
	const lineText = document.lineAt(position.line).text;
	const lineTillCurrentPosition = lineText.substr(0, position.character);

	// Count the number of double quotes in the line till current position. Ignore escaped double quotes
	let doubleQuotesCnt = (lineTillCurrentPosition.match(/\"/g) || []).length;
	const escapedDoubleQuotesCnt = (lineTillCurrentPosition.match(/\\\"/g) || []).length;

	doubleQuotesCnt -= escapedDoubleQuotesCnt;
	return doubleQuotesCnt % 2 === 1;
}

export function getToolsGopath(useCache: boolean = true): string {
	if (!useCache || !toolsGopath) {
		toolsGopath = resolveToolsGopath();
	}
	return toolsGopath;
}

function resolveToolsGopath(): string {
	let toolsGopathForWorkspace = substituteEnv(getGoConfig()['toolsGopath'] || '');

	// In case of single root
	if (!vscode.workspace.workspaceFolders || vscode.workspace.workspaceFolders.length <= 1) {
		return resolvePath(toolsGopathForWorkspace);
	}

	// In case of multi-root, resolve ~ and ${workspaceFolder}
	if (toolsGopathForWorkspace.startsWith('~')) {
		toolsGopathForWorkspace = path.join(os.homedir(), toolsGopathForWorkspace.substr(1));
	}
	if (
		toolsGopathForWorkspace &&
		toolsGopathForWorkspace.trim() &&
		!/\${workspaceFolder}|\${workspaceRoot}/.test(toolsGopathForWorkspace)
	) {
		return toolsGopathForWorkspace;
	}

	// If any of the folders in multi root have toolsGopath set, use it.
	for (const folder of vscode.workspace.workspaceFolders) {
		let toolsGopathFromConfig = <string>getGoConfig(folder.uri).inspect('toolsGopath').workspaceFolderValue;
		toolsGopathFromConfig = resolvePath(toolsGopathFromConfig, folder.uri.fsPath);
		if (toolsGopathFromConfig) {
			return toolsGopathFromConfig;
		}
	}
}

export function getBinPath(tool: string, useCache = true): string {
	const cfg = getGoConfig();
	const alternateTools: { [key: string]: string } = cfg.get('alternateTools');
	const alternateToolPath: string = alternateTools[tool];

<<<<<<< HEAD
=======
	let selectedGoPath: string | undefined;
	if (tool === 'go') {
		selectedGoPath = getFromWorkspaceState('selectedGo')?.binpath;
	}

>>>>>>> 8aab1a28
	return getBinPathWithPreferredGopathGoroot(
		tool,
		tool === 'go' ? [] : [getToolsGopath(), getCurrentGoPath()],
		tool === 'go' && cfg.get('goroot') ? cfg.get('goroot') : undefined,
<<<<<<< HEAD
		resolvePath(alternateToolPath),
=======
		selectedGoPath ?? resolvePath(alternateToolPath),
>>>>>>> 8aab1a28
		useCache
	);
}

export function getFileArchive(document: vscode.TextDocument): string {
	const fileContents = document.getText();
	return document.fileName + '\n' + Buffer.byteLength(fileContents, 'utf8') + '\n' + fileContents;
}

export function substituteEnv(input: string): string {
	return input.replace(/\${env:([^}]+)}/g, (match, capture) => {
		return process.env[capture.trim()] || '';
	});
}

let currentGopath = '';
export function getCurrentGoPath(workspaceUri?: vscode.Uri): string {
	const activeEditorUri = vscode.window.activeTextEditor && vscode.window.activeTextEditor.document.uri;
	const currentFilePath = fixDriveCasingInWindows(activeEditorUri && activeEditorUri.fsPath);
	const currentRoot = (workspaceUri && workspaceUri.fsPath) || getWorkspaceFolderPath(activeEditorUri);
	const config = getGoConfig(workspaceUri || activeEditorUri);

	// Infer the GOPATH from the current root or the path of the file opened in current editor
	// Last resort: Check for the common case where GOPATH itself is opened directly in VS Code
	let inferredGopath: string;
	if (config['inferGopath'] === true) {
		inferredGopath = getInferredGopath(currentRoot) || getInferredGopath(currentFilePath);
		if (!inferredGopath) {
			try {
				if (fs.statSync(path.join(currentRoot, 'src')).isDirectory()) {
					inferredGopath = currentRoot;
				}
			} catch (e) {
				// No op
			}
		}
		if (inferredGopath && process.env['GOPATH'] && inferredGopath !== process.env['GOPATH']) {
			inferredGopath += path.delimiter + process.env['GOPATH'];
		}
	}

	const configGopath = config['gopath'] ? resolvePath(substituteEnv(config['gopath']), currentRoot) : '';
	currentGopath = inferredGopath ? inferredGopath : configGopath || process.env['GOPATH'];
	return currentGopath;
}

export function getModuleCache(): string {
	if (process.env['GOMODCACHE']) {
		return process.env['GOMODCACHE'];
	}
	if (currentGopath) {
		return path.join(currentGopath.split(path.delimiter)[0], 'pkg', 'mod');
	}
}

export function getExtensionCommands(): any[] {
	const pkgJSON = vscode.extensions.getExtension(extensionId).packageJSON;
	if (!pkgJSON.contributes || !pkgJSON.contributes.commands) {
		return;
	}
	const extensionCommands: any[] = vscode.extensions
		.getExtension(extensionId)
		.packageJSON.contributes.commands.filter((x: any) => x.command !== 'go.show.commands');
	return extensionCommands;
}

export class LineBuffer {
	private buf: string = '';
	private lineListeners: { (line: string): void }[] = [];
	private lastListeners: { (last: string): void }[] = [];

	public append(chunk: string) {
		this.buf += chunk;
		do {
			const idx = this.buf.indexOf('\n');
			if (idx === -1) {
				break;
			}

			this.fireLine(this.buf.substring(0, idx));
			this.buf = this.buf.substring(idx + 1);
		} while (true);
	}

	public done() {
		this.fireDone(this.buf !== '' ? this.buf : null);
	}

	public onLine(listener: (line: string) => void) {
		this.lineListeners.push(listener);
	}

	public onDone(listener: (last: string) => void) {
		this.lastListeners.push(listener);
	}

	private fireLine(line: string) {
		this.lineListeners.forEach((listener) => listener(line));
	}

	private fireDone(last: string) {
		this.lastListeners.forEach((listener) => listener(last));
	}
}

export function timeout(millis: number): Promise<void> {
	return new Promise<void>((resolve, reject) => {
		setTimeout(() => resolve(), millis);
	});
}

/**
 * Expands ~ to homedir in non-Windows platform and resolves ${workspaceFolder} or ${workspaceRoot}
 */
export function resolvePath(inputPath: string, workspaceFolder?: string): string {
	if (!inputPath || !inputPath.trim()) {
		return inputPath;
	}

	if (!workspaceFolder && vscode.workspace.workspaceFolders) {
		workspaceFolder = getWorkspaceFolderPath(
			vscode.window.activeTextEditor && vscode.window.activeTextEditor.document.uri
		);
	}

	if (workspaceFolder) {
		inputPath = inputPath.replace(/\${workspaceFolder}|\${workspaceRoot}/g, workspaceFolder);
	}
	return resolveHomeDir(inputPath);
}

/**
 * Returns the import path in a passed in string.
 * @param text The string to search for an import path
 */
export function getImportPath(text: string): string {
	// Catch cases like `import alias "importpath"` and `import "importpath"`
	const singleLineImportMatches = text.match(/^\s*import\s+([a-z,A-Z,_,\.]\w*\s+)?\"([^\"]+)\"/);
	if (singleLineImportMatches) {
		return singleLineImportMatches[2];
	}

	// Catch cases like `alias "importpath"` and "importpath"
	const groupImportMatches = text.match(/^\s*([a-z,A-Z,_,\.]\w*\s+)?\"([^\"]+)\"/);
	if (groupImportMatches) {
		return groupImportMatches[2];
	}

	return '';
}

// TODO: Add unit tests for the below

/**
 * Guess the package name based on parent directory name of the given file
 *
 * Cases:
 * - dir 'go-i18n' -> 'i18n'
 * - dir 'go-spew' -> 'spew'
 * - dir 'kingpin' -> 'kingpin'
 * - dir 'go-expand-tilde' -> 'tilde'
 * - dir 'gax-go' -> 'gax'
 * - dir 'go-difflib' -> 'difflib'
 * - dir 'jwt-go' -> 'jwt'
 * - dir 'go-radix' -> 'radix'
 *
 * @param {string} filePath.
 */
export function guessPackageNameFromFile(filePath: string): Promise<string[]> {
	return new Promise((resolve, reject) => {
		const goFilename = path.basename(filePath);
		if (goFilename === 'main.go') {
			return resolve(['main']);
		}

		const directoryPath = path.dirname(filePath);
		const dirName = path.basename(directoryPath);
		let segments = dirName.split(/[\.-]/);
		segments = segments.filter((val) => val !== 'go');

		if (segments.length === 0 || !/[a-zA-Z_]\w*/.test(segments[segments.length - 1])) {
			return reject();
		}

		const proposedPkgName = segments[segments.length - 1];

		fs.stat(path.join(directoryPath, 'main.go'), (err, stats) => {
			if (stats && stats.isFile()) {
				return resolve(['main']);
			}

			if (goFilename.endsWith('_test.go')) {
				return resolve([proposedPkgName, proposedPkgName + '_test']);
			}

			return resolve([proposedPkgName]);
		});
	});
}

export interface ICheckResult {
	file: string;
	line: number;
	col: number;
	msg: string;
	severity: string;
}

/**
 * Runs given Go tool and returns errors/warnings that can be fed to the Problems Matcher
 * @param args Arguments to be passed while running given tool
 * @param cwd cwd that will passed in the env object while running given tool
 * @param severity error or warning
 * @param useStdErr If true, the stderr of the output of the given tool will be used, else stdout will be used
 * @param toolName The name of the Go tool to run. If none is provided, the go runtime itself is used
 * @param printUnexpectedOutput If true, then output that doesnt match expected format is printed to the output channel
 */
export function runTool(
	args: string[],
	cwd: string,
	severity: string,
	useStdErr: boolean,
	toolName: string,
	env: any,
	printUnexpectedOutput: boolean,
	token?: vscode.CancellationToken
): Promise<ICheckResult[]> {
	let cmd: string;
	if (toolName) {
		cmd = getBinPath(toolName);
	} else {
		const goRuntimePath = getBinPath('go');
		if (!goRuntimePath) {
			return Promise.reject(new Error('Cannot find "go" binary. Update PATH or GOROOT appropriately'));
		}
		cmd = goRuntimePath;
	}

	let p: cp.ChildProcess;
	if (token) {
		token.onCancellationRequested(() => {
			if (p) {
				killProcessTree(p);
			}
		});
	}
	cwd = fixDriveCasingInWindows(cwd);
	return new Promise((resolve, reject) => {
		p = cp.execFile(cmd, args, { env, cwd }, (err, stdout, stderr) => {
			try {
				if (err && (<any>err).code === 'ENOENT') {
					// Since the tool is run on save which can be frequent
					// we avoid sending explicit notification if tool is missing
					console.log(`Cannot find ${toolName ? toolName : 'go'}`);
					return resolve([]);
				}
				if (err && stderr && !useStdErr) {
					outputChannel.appendLine(['Error while running tool:', cmd, ...args].join(' '));
					outputChannel.appendLine(stderr);
					return resolve([]);
				}
				const lines = (useStdErr ? stderr : stdout).toString().split('\n');
				outputChannel.appendLine([cwd + '>Finished running tool:', cmd, ...args].join(' '));

				const ret: ICheckResult[] = [];
				let unexpectedOutput = false;
				let atLeastSingleMatch = false;
				for (const l of lines) {
					if (l[0] === '\t' && ret.length > 0) {
						ret[ret.length - 1].msg += '\n' + l;
						continue;
					}
					const match = /^([^:]*: )?((.:)?[^:]*):(\d+)(:(\d+)?)?:(?:\w+:)? (.*)$/.exec(l);
					if (!match) {
						if (printUnexpectedOutput && useStdErr && stderr) {
							unexpectedOutput = true;
						}
						continue;
					}
					atLeastSingleMatch = true;
					const [, , file, , lineStr, , colStr, msg] = match;
					const line = +lineStr;
					const col = +colStr;

					// Building skips vendor folders,
					// But vet and lint take in directories and not import paths, so no way to skip them
					// So prune out the results from vendor folders here.
					if (
						!path.isAbsolute(file) &&
						(file.startsWith(`vendor${path.sep}`) || file.indexOf(`${path.sep}vendor${path.sep}`) > -1)
					) {
						continue;
					}

					const filePath = path.resolve(cwd, file);
					ret.push({ file: filePath, line, col, msg, severity });
					outputChannel.appendLine(`${filePath}:${line}: ${msg}`);
				}
				if (!atLeastSingleMatch && unexpectedOutput && vscode.window.activeTextEditor) {
					outputChannel.appendLine(stderr);
					if (err) {
						ret.push({
							file: vscode.window.activeTextEditor.document.fileName,
							line: 1,
							col: 1,
							msg: stderr,
							severity: 'error'
						});
					}
				}
				outputChannel.appendLine('');
				resolve(ret);
			} catch (e) {
				reject(e);
			}
		});
	});
}

export function handleDiagnosticErrors(
	document: vscode.TextDocument,
	errors: ICheckResult[],
	diagnosticCollection: vscode.DiagnosticCollection
) {
	diagnosticCollection.clear();

	const diagnosticMap: Map<string, vscode.Diagnostic[]> = new Map();
	errors.forEach((error) => {
		const canonicalFile = vscode.Uri.file(error.file).toString();
		let startColumn = 0;
		let endColumn = 1;
		if (document && document.uri.toString() === canonicalFile) {
			const tempRange = new vscode.Range(
				error.line - 1,
				0,
				error.line - 1,
				document.lineAt(error.line - 1).range.end.character + 1
			);
			const text = document.getText(tempRange);
			const [_, leading, trailing] = /^(\s*).*(\s*)$/.exec(text);
			if (!error.col) {
				startColumn = leading.length;
			} else {
				startColumn = error.col - 1; // range is 0-indexed
			}
			endColumn = text.length - trailing.length;
		}
		const range = new vscode.Range(error.line - 1, startColumn, error.line - 1, endColumn);
		const severity = mapSeverityToVSCodeSeverity(error.severity);
		const diagnostic = new vscode.Diagnostic(range, error.msg, severity);
		diagnostic.source = diagnosticCollection.name;
		let diagnostics = diagnosticMap.get(canonicalFile);
		if (!diagnostics) {
			diagnostics = [];
		}
		diagnostics.push(diagnostic);
		diagnosticMap.set(canonicalFile, diagnostics);
	});

	diagnosticMap.forEach((newDiagnostics, file) => {
		const fileUri = vscode.Uri.parse(file);

		if (diagnosticCollection === buildDiagnosticCollection) {
			// If there are lint/vet warnings on current file, remove the ones co-inciding with the new build errors
			if (lintDiagnosticCollection.has(fileUri)) {
				lintDiagnosticCollection.set(
					fileUri,
					deDupeDiagnostics(newDiagnostics, lintDiagnosticCollection.get(fileUri).slice())
				);
			}

			if (vetDiagnosticCollection.has(fileUri)) {
				vetDiagnosticCollection.set(
					fileUri,
					deDupeDiagnostics(newDiagnostics, vetDiagnosticCollection.get(fileUri).slice())
				);
			}
		} else if (buildDiagnosticCollection.has(fileUri)) {
			// If there are build errors on current file, ignore the new lint/vet warnings co-inciding with them
			newDiagnostics = deDupeDiagnostics(buildDiagnosticCollection.get(fileUri).slice(), newDiagnostics);
		}
		diagnosticCollection.set(fileUri, newDiagnostics);
	});
}

function deDupeDiagnostics(
	buildDiagnostics: vscode.Diagnostic[],
	otherDiagnostics: vscode.Diagnostic[]
): vscode.Diagnostic[] {
	const buildDiagnosticsLines = buildDiagnostics.map((x) => x.range.start.line);
	return otherDiagnostics.filter((x) => buildDiagnosticsLines.indexOf(x.range.start.line) === -1);
}

function mapSeverityToVSCodeSeverity(sev: string): vscode.DiagnosticSeverity {
	switch (sev) {
		case 'error':
			return vscode.DiagnosticSeverity.Error;
		case 'warning':
			return vscode.DiagnosticSeverity.Warning;
		default:
			return vscode.DiagnosticSeverity.Error;
	}
}

export function getWorkspaceFolderPath(fileUri?: vscode.Uri): string {
	if (fileUri) {
		const workspace = vscode.workspace.getWorkspaceFolder(fileUri);
		if (workspace) {
			return fixDriveCasingInWindows(workspace.uri.fsPath);
		}
	}

	// fall back to the first workspace
	const folders = vscode.workspace.workspaceFolders;
	if (folders && folders.length) {
		return fixDriveCasingInWindows(folders[0].uri.fsPath);
	}
}

export function makeMemoizedByteOffsetConverter(buffer: Buffer): (byteOffset: number) => number {
	const defaultValue = new Node<number, number>(0, 0); // 0 bytes will always be 0 characters
	const memo = new NearestNeighborDict(defaultValue, NearestNeighborDict.NUMERIC_DISTANCE_FUNCTION);
	return (byteOffset: number) => {
		const nearest = memo.getNearest(byteOffset);
		const byteDelta = byteOffset - nearest.key;

		if (byteDelta === 0) {
			return nearest.value;
		}

		let charDelta: number;
		if (byteDelta > 0) {
			charDelta = buffer.toString('utf8', nearest.key, byteOffset).length;
		} else {
			charDelta = -buffer.toString('utf8', byteOffset, nearest.key).length;
		}

		memo.insert(byteOffset, nearest.value + charDelta);
		return nearest.value + charDelta;
	};
}

export function rmdirRecursive(dir: string) {
	if (fs.existsSync(dir)) {
		fs.readdirSync(dir).forEach((file) => {
			const relPath = path.join(dir, file);
			if (fs.lstatSync(relPath).isDirectory()) {
				rmdirRecursive(relPath);
			} else {
				try {
					fs.unlinkSync(relPath);
				} catch (err) {
					console.log(`failed to remove ${relPath}: ${err}`);
				}
			}
		});
		fs.rmdirSync(dir);
	}
}

let tmpDir: string;

/**
 * Returns file path for given name in temp dir
 * @param name Name of the file
 */
export function getTempFilePath(name: string): string {
	if (!tmpDir) {
		tmpDir = fs.mkdtempSync(os.tmpdir() + path.sep + 'vscode-go');
	}

	if (!fs.existsSync(tmpDir)) {
		fs.mkdirSync(tmpDir);
	}

	return path.normalize(path.join(tmpDir, name));
}

export function cleanupTempDir() {
	if (tmpDir) {
		rmdirRecursive(tmpDir);
	}
	tmpDir = undefined;
}

/**
 * Runs `go doc` to get documentation for given symbol
 * @param cwd The cwd where the go doc process will be run
 * @param packagePath Either the absolute path or import path of the package.
 * @param symbol Symbol for which docs need to be found
 * @param token Cancellation token
 */
export function runGodoc(
	cwd: string,
	packagePath: string,
	receiver: string,
	symbol: string,
	token: vscode.CancellationToken
) {
	if (!packagePath) {
		return Promise.reject(new Error('Package Path not provided'));
	}
	if (!symbol) {
		return Promise.reject(new Error('Symbol not provided'));
	}

	const goRuntimePath = getBinPath('go');
	if (!goRuntimePath) {
		return Promise.reject(new Error('Cannot find "go" binary. Update PATH or GOROOT appropriately'));
	}

	const getCurrentPackagePromise = path.isAbsolute(packagePath)
		? getCurrentPackage(packagePath)
		: Promise.resolve(packagePath);
	return getCurrentPackagePromise.then((packageImportPath) => {
		return new Promise<string>((resolve, reject) => {
			if (receiver) {
				receiver = receiver.replace(/^\*/, '');
				symbol = receiver + '.' + symbol;
			}

			const env = toolExecutionEnvironment();
			const args = ['doc', '-c', '-cmd', '-u', packageImportPath, symbol];
			const p = cp.execFile(goRuntimePath, args, { env, cwd }, (err, stdout, stderr) => {
				if (err) {
					return reject(err.message || stderr);
				}
				let doc = '';
				const godocLines = stdout.split('\n');
				if (!godocLines.length) {
					return resolve(doc);
				}

				// Recent versions of Go have started to include the package statement
				// tht we dont need.
				if (godocLines[0].startsWith('package ')) {
					godocLines.splice(0, 1);
					if (!godocLines[0].trim()) {
						godocLines.splice(0, 1);
					}
				}

				// Skip trailing empty lines
				let lastLine = godocLines.length - 1;
				for (; lastLine > 1; lastLine--) {
					if (godocLines[lastLine].trim()) {
						break;
					}
				}

				for (let i = 1; i <= lastLine; i++) {
					if (godocLines[i].startsWith('    ')) {
						doc += godocLines[i].substring(4) + '\n';
					} else if (!godocLines[i].trim()) {
						doc += '\n';
					}
				}
				return resolve(doc);
			});

			if (token) {
				token.onCancellationRequested(() => {
					killProcessTree(p);
				});
			}
		});
	});
}

/**
 * Returns a boolean whether the current position lies within a comment or not
 * @param document
 * @param position
 */
export function isPositionInComment(document: vscode.TextDocument, position: vscode.Position): boolean {
	const lineText = document.lineAt(position.line).text;
	const commentIndex = lineText.indexOf('//');

	if (commentIndex >= 0 && position.character > commentIndex) {
		const commentPosition = new vscode.Position(position.line, commentIndex);
		const isCommentInString = isPositionInString(document, commentPosition);

		return !isCommentInString;
	}
	return false;
}<|MERGE_RESOLUTION|>--- conflicted
+++ resolved
@@ -457,23 +457,16 @@
 	const alternateTools: { [key: string]: string } = cfg.get('alternateTools');
 	const alternateToolPath: string = alternateTools[tool];
 
-<<<<<<< HEAD
-=======
 	let selectedGoPath: string | undefined;
 	if (tool === 'go') {
 		selectedGoPath = getFromWorkspaceState('selectedGo')?.binpath;
 	}
 
->>>>>>> 8aab1a28
 	return getBinPathWithPreferredGopathGoroot(
 		tool,
 		tool === 'go' ? [] : [getToolsGopath(), getCurrentGoPath()],
 		tool === 'go' && cfg.get('goroot') ? cfg.get('goroot') : undefined,
-<<<<<<< HEAD
-		resolvePath(alternateToolPath),
-=======
 		selectedGoPath ?? resolvePath(alternateToolPath),
->>>>>>> 8aab1a28
 		useCache
 	);
 }
