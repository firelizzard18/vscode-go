/*---------------------------------------------------------
 * Copyright (C) Microsoft Corporation. All rights reserved.
 * Modification copyright 2020 The Go Authors. All rights reserved.
 * Licensed under the MIT License. See LICENSE in the project root for license information.
 *--------------------------------------------------------*/

'use strict';

import cp = require('child_process');
import deepEqual = require('deep-equal');
import fs = require('fs');
import moment = require('moment');
import path = require('path');
import semver = require('semver');
import util = require('util');
import vscode = require('vscode');
import {
	CancellationToken,
	CloseAction,
	CompletionItemKind,
	ConfigurationParams,
	ConfigurationRequest,
	ErrorAction,
	HandleDiagnosticsSignature,
	InitializeError,
	Message,
	ProvideCodeLensesSignature,
	ProvideCompletionItemsSignature,
	ProvideDocumentLinksSignature,
	ResponseError,
	RevealOutputChannelOn
} from 'vscode-languageclient';
import {
	LanguageClient
} from 'vscode-languageclient/node';
import WebRequest = require('web-request');
import { extensionId } from './const';
import { GoCodeActionProvider } from './goCodeAction';
import { GoDefinitionProvider } from './goDeclaration';
import { toolExecutionEnvironment } from './goEnv';
import { GoHoverProvider } from './goExtraInfo';
import { GoDocumentFormattingEditProvider } from './goFormat';
import { GoImplementationProvider } from './goImplementations';
import { installTools, promptForMissingTool, promptForUpdatingTool } from './goInstallTools';
import { parseLiveFile } from './goLiveErrors';
import { restartLanguageServer } from './goMain';
import { GO_MODE } from './goMode';
import { GoDocumentSymbolProvider } from './goOutline';
import { GoReferenceProvider } from './goReferences';
import { GoRenameProvider } from './goRename';
import { GoSignatureHelpProvider } from './goSignature';
import { outputChannel, updateLanguageServerIconGoStatusBar } from './goStatus';
import { GoCompletionItemProvider } from './goSuggest';
import { GoWorkspaceSymbolProvider } from './goSymbol';
import { getTool, Tool, ToolAtVersion } from './goTools';
import { GoTypeDefinitionProvider } from './goTypeDefinition';
import { getFromGlobalState, updateGlobalState } from './stateUtils';
import {
	getBinPath,
	getCheckForToolsUpdatesConfig,
	getCurrentGoPath,
	getGoConfig,
	getGoplsConfig,
	getGoVersion,
	getWorkspaceFolderPath
} from './util';
import { getToolFromToolPath } from './utils/pathUtils';

export interface LanguageServerConfig {
	serverName: string;
	path: string;
	version: string;
	modtime: Date;
	enabled: boolean;
	flags: string[];
	env: any;
	features: {
		diagnostics: boolean;
		documentLink: boolean;
	};
	checkForUpdates: string;
}

// Global variables used for management of the language client.
// They are global so that the server can be easily restarted with
// new configurations.
let languageClient: LanguageClient;
let languageServerDisposable: vscode.Disposable;
let latestConfig: LanguageServerConfig;
export let serverOutputChannel: vscode.OutputChannel;
export let languageServerIsRunning = false;
// TODO: combine languageServerIsRunning & languageServerStartInProgress
// as one languageServerStatus variable.
let languageServerStartInProgress = false;
let serverTraceChannel: vscode.OutputChannel;
let crashCount = 0;

// defaultLanguageProviders is the list of providers currently registered.
let defaultLanguageProviders: vscode.Disposable[] = [];

// restartCommand is the command used by the user to restart the language
// server.
let restartCommand: vscode.Disposable;

// lastUserAction is the time of the last user-triggered change.
// A user-triggered change is a didOpen, didChange, didSave, or didClose event.
let lastUserAction: Date = new Date();

// startLanguageServerWithFallback starts the language server, if enabled,
// or falls back to the default language providers.
export async function startLanguageServerWithFallback(ctx: vscode.ExtensionContext, activation: boolean) {

	for (const folder of vscode.workspace.workspaceFolders || []) {
		if (folder.uri.scheme === 'vsls') {
			outputChannel.appendLine(`Language service on the guest side is disabled. ` +
				`The server-side language service will provide the language features.`);
			return;
		}
	}

	if (!activation && languageServerStartInProgress) {
		console.log('language server restart is already in progress...');
		return;
	}
	languageServerStartInProgress = true;

	const goConfig = getGoConfig();
	const cfg = buildLanguageServerConfig(goConfig);

	// If the language server is gopls, we enable a few additional features.
	// These include prompting for updates and surveys.
	if (cfg.serverName === 'gopls') {
		const tool = getTool(cfg.serverName);
		if (tool) {
			if (activation) {
				scheduleGoplsSuggestions(tool);
			}

			// If the language server is turned on because it is enabled by default,
			// make sure that the user is using a new enough version.
			if (cfg.enabled && languageServerUsingDefault(goConfig)) {
				const updated = await forceUpdateGopls(tool, cfg);
				if (updated) {
					// restartLanguageServer will be called when the new version of gopls was installed.
					return;
				}
			}
		}
	}

	const progressMsg = languageServerIsRunning ? 'Restarting language service' : 'Starting language service';
	await vscode.window.withProgress({
		title: progressMsg,
		cancellable: !activation,
		location: vscode.ProgressLocation.Notification,
	}, async (progress, token) => {
		let disposable: vscode.Disposable;
		if (token) {
			disposable = token.onCancellationRequested(async () => {
				const choice = await vscode.window.showErrorMessage(
					'Language service restart request was interrupted and language service may be in a bad state. ' +
					'Please reload the window.',
					'Reload Window');
				if (choice === 'Reload Window') {
					await vscode.commands.executeCommand('workbench.action.reloadWindow');
				}
			});
		}

		const started = await startLanguageServer(ctx, cfg);

		// If the server has been disabled, or failed to start,
		// fall back to the default providers, while making sure not to
		// re-register any providers.
		if (!started && defaultLanguageProviders.length === 0) {
			registerDefaultProviders(ctx);
		}

		if (disposable) { disposable.dispose(); }
		languageServerIsRunning = started;
		updateLanguageServerIconGoStatusBar(started, cfg.serverName);
		languageServerStartInProgress = false;
	});
}

// scheduleGoplsSuggestions sets timeouts for the various gopls-specific
// suggestions. We check user's gopls versions once per day to prompt users to
// update to the latest version. We also check if we should prompt users to
// fill out the survey.
function scheduleGoplsSuggestions(tool: Tool) {
	const update = async () => {
		setTimeout(update, timeDay);

		const cfg = buildLanguageServerConfig(getGoConfig());
		if (!cfg.enabled) {
			return;
		}
		const versionToUpdate = await shouldUpdateLanguageServer(tool, cfg);
		if (versionToUpdate) {
			promptForUpdatingTool(tool.name, versionToUpdate);
		}
	};
	const survey = async () => {
		setTimeout(survey, timeDay);

		const cfg = buildLanguageServerConfig(getGoConfig());
		if (!cfg.enabled) {
			return;
		}
		maybePromptForGoplsSurvey();
	};

	setTimeout(update, 10 * timeMinute);
	setTimeout(survey, 30 * timeMinute);
}

async function startLanguageServer(ctx: vscode.ExtensionContext, config: LanguageServerConfig): Promise<boolean> {
	// If the client has already been started, make sure to clear existing
	// diagnostics and stop it.
	if (languageClient) {
		if (languageClient.diagnostics) {
			languageClient.diagnostics.clear();
		}
		await languageClient.stop();
		if (languageServerDisposable) {
			languageServerDisposable.dispose();
		}
	}

	// Check if we should recreate the language client. This may be necessary
	// if the user has changed settings in their config.
	if (!deepEqual(latestConfig, config)) {
		// Track the latest config used to start the language server,
		// and rebuild the language client.
		latestConfig = config;
		languageClient = await buildLanguageClient(buildLanguageClientOption(config));
		crashCount = 0;
	}

	// If the user has not enabled the language server, return early.
	if (!config.enabled) {
		return false;
	}

	// Set up the command to allow the user to manually restart the
	// language server.
	if (!restartCommand) {
		restartCommand = vscode.commands.registerCommand('go.languageserver.restart', async () => {
			await suggestGoplsIssueReport(
				`Looks like you're about to manually restart the language server.`,
				errorKind.manualRestart);
			restartLanguageServer();
		});
		ctx.subscriptions.push(restartCommand);
	}

	// Before starting the language server, make sure to deregister any
	// currently registered language providers.
	disposeDefaultProviders();

	languageServerDisposable = languageClient.start();
	ctx.subscriptions.push(languageServerDisposable);
	return true;
}

export interface BuildLanguageClientOption extends LanguageServerConfig {
	outputChannel?: vscode.OutputChannel;
	traceOutputChannel?: vscode.OutputChannel;
}

// buildLanguageClientOption returns the default, extra configuration
// used in building a new LanguageClient instance. Options specified
// in LanguageServerConfig
function buildLanguageClientOption(cfg: LanguageServerConfig): BuildLanguageClientOption {
	// Reuse the same output channel for each instance of the server.
	if (cfg.enabled) {
		if (!serverOutputChannel) {
			serverOutputChannel = vscode.window.createOutputChannel(cfg.serverName + ' (server)');
		}
		if (!serverTraceChannel) {
			serverTraceChannel = vscode.window.createOutputChannel(cfg.serverName);
		}
	}
	return Object.assign({
		outputChannel: serverOutputChannel,
		traceOutputChannel: serverTraceChannel
	}, cfg);
}

// buildLanguageClient returns a language client built using the given language server config.
// The returned language client need to be started before use.
export async function buildLanguageClient(cfg: BuildLanguageClientOption): Promise<LanguageClient> {
	let goplsWorkspaceConfig = getGoplsConfig() as any;
	goplsWorkspaceConfig = filterDefaultConfigValues(goplsWorkspaceConfig, 'gopls', undefined);
	goplsWorkspaceConfig = await adjustGoplsWorkspaceConfiguration(cfg, goplsWorkspaceConfig);
	const c = new LanguageClient(
		'go',  // id
		cfg.serverName,  // name e.g. gopls
		{
			command: cfg.path,
			args: ['-mode=stdio', ...cfg.flags],
			options: { env: cfg.env },
		},
		{
			initializationOptions: goplsWorkspaceConfig,
			documentSelector: [
				// Filter out unsupported document types, e.g. vsls, git.
				// https://docs.microsoft.com/en-us/visualstudio/liveshare/reference/extensions#visual-studio-code-1
				//
				// - files
				{ language: 'go', scheme: 'file' },
				{ language: 'go.mod', scheme: 'file' },
				{ language: 'go.sum', scheme: 'file' },
				// - unsaved files
				{ language: 'go', scheme: 'untitled' },
				{ language: 'go.mod', scheme: 'untitled' },
				{ language: 'go.sum', scheme: 'untitled' },
			],
			uriConverters: {
				// Apply file:/// scheme to all file paths.
				code2Protocol: (uri: vscode.Uri): string =>
					(uri.scheme ? uri : uri.with({ scheme: 'file' })).toString(),
				protocol2Code: (uri: string) => vscode.Uri.parse(uri)
			},
			outputChannel: cfg.outputChannel,
			traceOutputChannel: cfg.traceOutputChannel,
			revealOutputChannelOn: RevealOutputChannelOn.Never,
			initializationFailedHandler: (error: WebRequest.ResponseError<InitializeError>): boolean => {
				vscode.window.showErrorMessage(
					`The language server is not able to serve any features. Initialization failed: ${error}. `
				);
				suggestGoplsIssueReport(`The gopls server failed to initialize.`, errorKind.initializationFailure);
				return false;
			},
			errorHandler: {
				error: (error: Error, message: Message, count: number): ErrorAction => {
					vscode.window.showErrorMessage(
						`Error communicating with the language server: ${error}: ${message}.`
					);
					// Allow 5 crashes before shutdown.
					if (count < 5) {
						return ErrorAction.Continue;
					}
					return ErrorAction.Shutdown;
				},
				closed: (): CloseAction => {
					// Allow 5 crashes before shutdown.
					crashCount++;
					if (crashCount < 5) {
						return CloseAction.Restart;
					}
					suggestGoplsIssueReport(
						`The connection to gopls has been closed. The gopls server may have crashed.`,
						errorKind.crash);
					return CloseAction.DoNotRestart;
				},
			},
			middleware: {
				provideCodeLenses: async (
					doc: vscode.TextDocument,
					token: vscode.CancellationToken,
					next: ProvideCodeLensesSignature
				): Promise<vscode.CodeLens[]> => {
					const codeLens = await next(doc, token);
					if (!codeLens || codeLens.length === 0) {
						return codeLens;
					}
					const goplsEnabledLens = (getGoConfig().get('overwriteGoplsMiddleware') as any)?.codelens ?? {};
					return codeLens.reduce((lenses: vscode.CodeLens[], lens: vscode.CodeLens) => {
						switch (lens.command.title) {
							case 'run test': {
								if (goplsEnabledLens.test) {
									return [...lenses, lens];
								}
								return [...lenses, ...createTestCodeLens(lens)];
							}
							case 'run benchmark': {
								if (goplsEnabledLens.bench) {
									return [...lenses, lens];
								}
								return [...lenses, ...createBenchmarkCodeLens(lens)];
							}
							default: {
								return [...lenses, lens];
							}
						}
					}, []);
				},
				handleDiagnostics: (
					uri: vscode.Uri,
					diagnostics: vscode.Diagnostic[],
					next: HandleDiagnosticsSignature
				) => {
					if (!cfg.features.diagnostics) {
						return null;
					}
					return next(uri, diagnostics);
				},
				provideDocumentLinks: (
					document: vscode.TextDocument,
					token: vscode.CancellationToken,
					next: ProvideDocumentLinksSignature
				) => {
					if (!cfg.features.documentLink) {
						return null;
					}
					return next(document, token);
				},
				provideCompletionItem: async (
					document: vscode.TextDocument,
					position: vscode.Position,
					context: vscode.CompletionContext,
					token: vscode.CancellationToken,
					next: ProvideCompletionItemsSignature
				) => {
					const list = await next(document, position, context, token);
					if (!list) {
						return list;
					}
					const items = Array.isArray(list) ? list : list.items;

					// Give all the candidates the same filterText to trick VSCode
					// into not reordering our candidates. All the candidates will
					// appear to be equally good matches, so VSCode's fuzzy
					// matching/ranking just maintains the natural "sortText"
					// ordering. We can only do this in tandem with
					// "incompleteResults" since otherwise client side filtering is
					// important.
					if (!Array.isArray(list) && list.isIncomplete && list.items.length > 1) {
						let hardcodedFilterText = items[0].filterText;
						if (!hardcodedFilterText) {
							// tslint:disable:max-line-length
							// According to LSP spec,
							// https://microsoft.github.io/language-server-protocol/specifications/specification-current/#textDocument_completion
							// if filterText is falsy, the `label` should be used.
							// But we observed that's not the case.
							// Even if vscode picked the label value, that would
							// cause to reorder candiates, which is not ideal.
							// Force to use non-empty `label`.
							// https://github.com/golang/vscode-go/issues/441
							hardcodedFilterText = items[0].label;
						}
						for (const item of items) {
							item.filterText = hardcodedFilterText;
						}
					}
					// TODO(hyangah): when v1.42+ api is available, we can simplify
					// language-specific configuration lookup using the new
					// ConfigurationScope.
					//    const paramHintsEnabled = vscode.workspace.getConfiguration(
					//          'editor.parameterHints',
					//          { languageId: 'go', uri: document.uri });
					const editorParamHintsEnabled = vscode.workspace.getConfiguration(
						'editor.parameterHints',
						document.uri
					)['enabled'];
					const goParamHintsEnabled = vscode.workspace.getConfiguration('[go]', document.uri)[
						'editor.parameterHints.enabled'
					];
					let paramHintsEnabled: boolean = false;
					if (typeof goParamHintsEnabled === 'undefined') {
						paramHintsEnabled = editorParamHintsEnabled;
					} else {
						paramHintsEnabled = goParamHintsEnabled;
					}
					// If the user has parameterHints (signature help) enabled,
					// trigger it for function or method completion items.
					if (paramHintsEnabled) {
						for (const item of items) {
							if (item.kind === CompletionItemKind.Method || item.kind === CompletionItemKind.Function) {
								item.command = { title: 'triggerParameterHints', command: 'editor.action.triggerParameterHints' };
							}
						}
					}
					return list;
				},
				// Keep track of the last file change in order to not prompt
				// user if they are actively working.
				didOpen: (e, next) => {
					lastUserAction = new Date();
					next(e);
				},
				didChange: (e, next) => {
					lastUserAction = new Date();
					next(e);
				},
				didClose: (e, next) => {
					lastUserAction = new Date();
					next(e);
				},
				didSave: (e, next) => {
					lastUserAction = new Date();
					next(e);
				},
				workspace: {
					configuration: async (params: ConfigurationParams, token: CancellationToken, next: ConfigurationRequest.HandlerSignature): Promise<any[] | ResponseError<void>> => {
						const configs = await next(params, token);
						if (!configs || !Array.isArray(configs)) {
							return configs;
						}
						const ret = [] as any[];
						for (let i = 0; i < configs.length; i++) {
							let workspaceConfig = configs[i];
							if (!!workspaceConfig && typeof workspaceConfig === 'object') {
								const scopeUri = params.items[i].scopeUri;
								const resource = scopeUri ? vscode.Uri.parse(scopeUri) : undefined;
								const section = params.items[i].section;
								workspaceConfig = filterDefaultConfigValues(workspaceConfig, section, resource);
								workspaceConfig = await adjustGoplsWorkspaceConfiguration(cfg, workspaceConfig);
							}
							ret.push(workspaceConfig);
						}
						return ret;
					},
				},
			}
		}
	);
	return c;
}

// filterDefaultConfigValues removes the entries filled based on the default values
// and selects only those the user explicitly specifies in their settings.
// This assumes workspaceConfig is a non-null(undefined) object type.
// Exported for testing.
export function filterDefaultConfigValues(workspaceConfig: any, section: string, resource: vscode.Uri): any {
	if (!workspaceConfig) {
		return workspaceConfig;
	}

	const dot = section?.lastIndexOf('.') || -1;
	const sectionKey = dot >= 0 ? section.substr(0, dot) : section;  // e.g. 'gopls'

	const cfg = vscode.workspace.getConfiguration(sectionKey, resource);
	const filtered = {} as { [key: string]: any };
	for (const [key, value] of Object.entries(workspaceConfig)) {
		if (typeof value === 'function') {
			continue;
		}
		const c = cfg.inspect(key);
		// select only the field whose current value comes from non-default setting.
		if (!c || !deepEqual(c.defaultValue, value) ||
			// c.defaultValue !== value would be most likely sufficient, except
			// when gopls' default becomes different from extension's default.
			// So, we also forward the key if ever explicitely stated in one of the
			// settings layers.
			c.globalLanguageValue !== undefined ||
			c.globalValue !== undefined ||
			c.workspaceFolderLanguageValue !== undefined ||
			c.workspaceFolderValue !== undefined ||
			c.workspaceLanguageValue !== undefined ||
			c.workspaceValue !== undefined) {
			filtered[key] = value;
		}
	}
	return filtered;
}

// adjustGoplsWorkspaceConfiguration adds any extra options to the gopls
// config. Right now, the only extra option is enabling experiments for the
// Nightly extension.
async function adjustGoplsWorkspaceConfiguration(cfg: LanguageServerConfig, config: any): Promise<any> {
	if (!config) {
		return config;
	}
	// Only modify the user's configurations for the Nightly.
	if (extensionId !== 'golang.go-nightly') {
		return config;
	}
	// allExperiments is only available with gopls/v0.5.2 and above.
	const version = await getLocalGoplsVersion(cfg);
	if (!version) {
		return config;
	}
	const sv = semver.parse(version, true);
	if (!sv || semver.lt(sv, 'v0.5.2')) {
		return config;
	}
	const newConfig = Object.assign({}, config);
	if (!config['allExperiments']) {
		newConfig['allExperiments'] = true;
	}
	return newConfig;
}

// createTestCodeLens adds the go.test.cursor and go.debug.cursor code lens
function createTestCodeLens(lens: vscode.CodeLens): vscode.CodeLens[] {
	// CodeLens argument signature in gopls is [fileName: string, testFunctions: string[], benchFunctions: string[]],
	// so this needs to be deconstructured here
	// Note that there will always only be one test function name in this context
	if (lens.command.arguments.length < 2 || lens.command.arguments[1].length < 1) {
		return [lens];
	}
	return [
		new vscode.CodeLens(lens.range, {
			...lens.command,
			command: 'go.test.cursor',
			arguments: [{ functionName: lens.command.arguments[1][0] }],
		}),
		new vscode.CodeLens(lens.range, {
			title: 'debug test',
			command: 'go.debug.cursor',
			arguments: [{ functionName: lens.command.arguments[1][0] }],
		}),
	];
}

function createBenchmarkCodeLens(lens: vscode.CodeLens): vscode.CodeLens[] {
	// CodeLens argument signature in gopls is [fileName: string, testFunctions: string[], benchFunctions: string[]],
	// so this needs to be deconstructured here
	// Note that there will always only be one benchmark function name in this context
	if (lens.command.arguments.length < 3 || lens.command.arguments[2].length < 1) {
		return [lens];
	}
	return [
		new vscode.CodeLens(lens.range, {
			...lens.command,
			command: 'go.benchmark.cursor',
			arguments: [{ functionName: lens.command.arguments[2][0] }],
		}),
		new vscode.CodeLens(lens.range, {
			title: 'debug benchmark',
			command: 'go.debug.cursor',
			arguments: [{ functionName: lens.command.arguments[2][0] }],
		}),
	];
}

// registerUsualProviders registers the language feature providers if the language server is not enabled.
function registerDefaultProviders(ctx: vscode.ExtensionContext) {
	const completionProvider = new GoCompletionItemProvider(ctx.globalState);
	defaultLanguageProviders.push(completionProvider);
	defaultLanguageProviders.push(vscode.languages.registerCompletionItemProvider(GO_MODE, completionProvider, '.', '"'));
	defaultLanguageProviders.push(vscode.languages.registerHoverProvider(GO_MODE, new GoHoverProvider()));
	defaultLanguageProviders.push(vscode.languages.registerDefinitionProvider(GO_MODE, new GoDefinitionProvider()));
	defaultLanguageProviders.push(vscode.languages.registerReferenceProvider(GO_MODE, new GoReferenceProvider()));
	defaultLanguageProviders.push(
		vscode.languages.registerDocumentSymbolProvider(GO_MODE, new GoDocumentSymbolProvider())
	);
	defaultLanguageProviders.push(vscode.languages.registerWorkspaceSymbolProvider(new GoWorkspaceSymbolProvider()));
	defaultLanguageProviders.push(
		vscode.languages.registerSignatureHelpProvider(GO_MODE, new GoSignatureHelpProvider(), '(', ',')
	);
	defaultLanguageProviders.push(
		vscode.languages.registerImplementationProvider(GO_MODE, new GoImplementationProvider())
	);
	defaultLanguageProviders.push(
		vscode.languages.registerDocumentFormattingEditProvider(GO_MODE, new GoDocumentFormattingEditProvider())
	);
	defaultLanguageProviders.push(
		vscode.languages.registerTypeDefinitionProvider(GO_MODE, new GoTypeDefinitionProvider())
	);
	defaultLanguageProviders.push(vscode.languages.registerRenameProvider(GO_MODE, new GoRenameProvider()));
	defaultLanguageProviders.push(vscode.workspace.onDidChangeTextDocument(parseLiveFile, null, ctx.subscriptions));
	defaultLanguageProviders.push(vscode.languages.registerCodeActionsProvider(GO_MODE, new GoCodeActionProvider()));

	for (const provider of defaultLanguageProviders) {
		ctx.subscriptions.push(provider);
	}
}

function disposeDefaultProviders() {
	for (const disposable of defaultLanguageProviders) {
		disposable.dispose();
	}
	defaultLanguageProviders = [];
}

export function watchLanguageServerConfiguration(e: vscode.ConfigurationChangeEvent) {
	if (!e.affectsConfiguration('go')) {
		return;
	}

	if (
		e.affectsConfiguration('go.useLanguageServer') ||
		e.affectsConfiguration('go.languageServerFlags') ||
		e.affectsConfiguration('go.languageServerExperimentalFeatures') ||
		e.affectsConfiguration('go.alternateTools') ||
		e.affectsConfiguration('go.toolsEnvVars')
		// TODO: Should we check http.proxy too? That affects toolExecutionEnvironment too.
	) {
		restartLanguageServer();
	}
}

export function buildLanguageServerConfig(goConfig: vscode.WorkspaceConfiguration): LanguageServerConfig {

	const cfg: LanguageServerConfig = {
		serverName: '',
		path: '',
		version: '', // compute version lazily
		modtime: null,
		enabled: goConfig['useLanguageServer'] === true,
		flags: goConfig['languageServerFlags'] || [],
		features: {
			// TODO: We should have configs that match these names.
			// Ultimately, we should have a centralized language server config rather than separate fields.
			diagnostics: goConfig['languageServerExperimentalFeatures']['diagnostics'],
			documentLink: goConfig['languageServerExperimentalFeatures']['documentLink']
		},
		env: toolExecutionEnvironment(),
		checkForUpdates: getCheckForToolsUpdatesConfig(goConfig),
	};
	// Don't look for the path if the server is not enabled.
	if (!cfg.enabled) {
		return cfg;
	}
	const languageServerPath = getLanguageServerToolPath();
	if (!languageServerPath) {
		// Assume the getLanguageServerToolPath will show the relevant
		// errors to the user. Disable the language server.
		cfg.enabled = false;
		return cfg;
	}
	cfg.path = languageServerPath;
	cfg.serverName = getToolFromToolPath(cfg.path);

	// Get the mtime of the language server binary so that we always pick up
	// the right version.
	const stats = fs.statSync(languageServerPath);
	if (!stats) {
		vscode.window.showErrorMessage(`Unable to stat path to language server binary: ${languageServerPath}.
Please try reinstalling it.`);
		// Disable the language server.
		cfg.enabled = false;
		return cfg;
	}
	cfg.modtime = stats.mtime;

	return cfg;
}

/**
 *
 * Return the absolute path to the correct binary. If the required tool is not available,
 * prompt the user to install it. Only gopls is officially supported.
 */
export function getLanguageServerToolPath(): string {
	const goConfig = getGoConfig();
	// Check that all workspace folders are configured with the same GOPATH.
	if (!allFoldersHaveSameGopath()) {
		vscode.window.showInformationMessage(
			'The Go language server is currently not supported in a multi-root set-up with different GOPATHs.'
		);
		return;
	}
	// Get the path to gopls (getBinPath checks for alternate tools).
	const goplsBinaryPath = getBinPath('gopls');
	if (path.isAbsolute(goplsBinaryPath)) {
		return goplsBinaryPath;
	}
	const alternateTools = goConfig['alternateTools'];
	if (alternateTools) {
		// The user's alternate language server was not found.
		const goplsAlternate = alternateTools['gopls'];
		if (goplsAlternate) {
			vscode.window.showErrorMessage(
				`Cannot find the alternate tool ${goplsAlternate} configured for gopls.
Please install it and reload this VS Code window.`
			);
			return;
		}
		// Check if the user has the deprecated "go-langserver" setting.
		// Suggest deleting it if the alternate tool is gopls.
		if (alternateTools['go-langserver']) {
			vscode.window.showErrorMessage(`Support for "go-langserver" has been deprecated.
The recommended language server is gopls. Delete the alternate tool setting for "go-langserver" to use gopls, or change "go-langserver" to "gopls" in your settings.json and reload the VS Code window.`);
			return;
		}
	}

	// Prompt the user to install gopls.
	promptForMissingTool('gopls');
}

function allFoldersHaveSameGopath(): boolean {
	if (!vscode.workspace.workspaceFolders || vscode.workspace.workspaceFolders.length <= 1) {
		return true;
	}
	const tempGopath = getCurrentGoPath(vscode.workspace.workspaceFolders[0].uri);
	return vscode.workspace.workspaceFolders.find((x) => tempGopath !== getCurrentGoPath(x.uri)) ? false : true;
}

export async function shouldUpdateLanguageServer(
	tool: Tool,
	cfg: LanguageServerConfig,
): Promise<semver.SemVer> {
	// Only support updating gopls for now.
	if (tool.name !== 'gopls' || cfg.checkForUpdates === 'off') {
		return null;
	}

	// First, run the "gopls version" command and parse its results.
	// TODO(rstambler): Confirm that the gopls binary's modtime matches the
	// modtime in the config. Update it if needed.
	const usersVersion = await getLocalGoplsVersion(cfg);

	// We might have a developer version. Don't make the user update.
	if (usersVersion === '(devel)') {
		return null;
	}

	// Get the latest gopls version. If it is for nightly, using the prereleased version is ok.
	let latestVersion = cfg.checkForUpdates === 'local' ? tool.latestVersion : await getLatestGoplsVersion(tool);

	// If we failed to get the gopls version, pick the one we know to be latest at the time of this extension's last update
	if (!latestVersion) {
		latestVersion = tool.latestVersion;
	}

	// If "gopls" is so old that it doesn't have the "gopls version" command,
	// or its version doesn't match our expectations, usersVersion will be empty or invalid.
	// Suggest the latestVersion.
	if (!usersVersion || !semver.valid(usersVersion)) {
		return latestVersion;
	}

	// The user may have downloaded golang.org/x/tools/gopls@master,
	// which means that they have a pseudoversion.
	const usersTime = parseTimestampFromPseudoversion(usersVersion);
	// If the user has a pseudoversion, get the timestamp for the latest gopls version and compare.
	if (usersTime) {
		let latestTime = cfg.checkForUpdates ?
			await getTimestampForVersion(tool, latestVersion) : tool.latestVersionTimestamp;
		if (!latestTime) {
			latestTime = tool.latestVersionTimestamp;
		}
		return usersTime.isBefore(latestTime) ? latestVersion : null;
	}

	// If the user's version does not contain a timestamp,
	// default to a semver comparison of the two versions.
	const usersVersionSemver = semver.parse(usersVersion, {
		includePrerelease: true,
		loose: true,
	});
	return semver.lt(usersVersionSemver, latestVersion) ? latestVersion : null;
}

/**
 * forceUpdateGopls will make sure the user is using the latest version of `gopls`,
 * when go.useLanguageServer is changed to true by default.
 *
 * @param tool	Object of type `Tool` for gopls tool.
 * @param cfg	Object of type `Language Server Config` for the users language server
 * 				configuration.
 * @returns		true if the tool was updated
 */
async function forceUpdateGopls(
	tool: Tool,
	cfg: LanguageServerConfig,
): Promise<boolean> {
	const forceUpdatedGoplsKey = 'forceUpdateForGoplsOnDefault';
	// forceUpdated is true when the process of updating has been succesfully completed.
	const forceUpdated = getFromGlobalState(forceUpdatedGoplsKey, false);
	// TODO: If we want to force update again, switch this to be a comparison for a newer version.
	if (!!forceUpdated) {
		return false;
	}
	// Update the state to the latest version to show the last version that was checked.
	await updateGlobalState(forceUpdatedGoplsKey, tool.latestVersion);

	const latestVersion = await shouldUpdateLanguageServer(tool, cfg);

	if (!latestVersion) {
		// The user is using a new enough version
		return false;
	}

	const toolVersion = { ...tool, version: latestVersion }; // ToolWithVersion
	const goVersion = await getGoVersion();
	const failures = await installTools([toolVersion], goVersion);

	// We successfully updated to the latest version.
	if (failures.length === 0) {
		return true;
	}

	// Failed to install the new version of gopls, warn the user.
	vscode.window.showWarningMessage(`'gopls' is now enabled by default and you are using an old version. Please [update 'gopls'](https://github.com/golang/tools/blob/master/gopls/doc/user.md#installation) and restart the language server for the best experience.`);
	return false;
}

// Copied from src/cmd/go/internal/modfetch.go.
const pseudoVersionRE = /^v[0-9]+\.(0\.0-|\d+\.\d+-([^+]*\.)?0\.)\d{14}-[A-Za-z0-9]+(\+incompatible)?$/;

// parseTimestampFromPseudoversion returns the timestamp for the given
// pseudoversion. The timestamp is the center component, and it has the
// format "YYYYMMDDHHmmss".
function parseTimestampFromPseudoversion(version: string): moment.Moment {
	const split = version.split('-');
	if (split.length < 2) {
		return null;
	}
	if (!semver.valid(version)) {
		return null;
	}
	if (!pseudoVersionRE.test(version)) {
		return null;
	}
	const sv = semver.coerce(version);
	if (!sv) {
		return null;
	}
	// Copied from src/cmd/go/internal/modfetch.go.
	const build = sv.build.join('.');
	const buildIndex = version.lastIndexOf(build);
	if (buildIndex >= 0) {
		version = version.substring(0, buildIndex);
	}
	const lastDashIndex = version.lastIndexOf('-');
	version = version.substring(0, lastDashIndex);
	const firstDashIndex = version.lastIndexOf('-');
	const dotIndex = version.lastIndexOf('.');
	let timestamp: string;
	if (dotIndex > firstDashIndex) {
		// "vX.Y.Z-pre.0" or "vX.Y.(Z+1)-0"
		timestamp = version.substring(dotIndex + 1);
	} else {
		// "vX.0.0"
		timestamp = version.substring(firstDashIndex + 1);
	}
	return moment.utc(timestamp, 'YYYYMMDDHHmmss');
}

export const getTimestampForVersion = async (tool: Tool, version: semver.SemVer) => {
	const data = await goProxyRequest(tool, `v${version.format()}.info`);
	if (!data) {
		return null;
	}
	const time = moment(data['Time']);
	return time;
};

const acceptGoplsPrerelease = isNightly();

export const getLatestGoplsVersion = async (tool: Tool) => {
	// If the user has a version of gopls that we understand,
	// ask the proxy for the latest version, and if the user's version is older,
	// prompt them to update.
	const data = await goProxyRequest(tool, 'list');
	if (!data) {
		return null;
	}
	// Coerce the versions into SemVers so that they can be sorted correctly.
	const versions = [];
	for (const version of data.trim().split('\n')) {
		const parsed = semver.parse(version, {
			includePrerelease: true,
			loose: true
		});
		if (parsed) {
			versions.push(parsed);
		}
	}
	if (versions.length === 0) {
		return null;
	}
	versions.sort(semver.rcompare);

	if (acceptGoplsPrerelease) {
		return versions[0]; // The first one (newest one).
	}
	// The first version in the sorted list without a prerelease tag.
	return versions.find((version) => !version.prerelease || !version.prerelease.length);
};

// getLocalGoplsVersion returns the version of gopls that is currently
// installed on the user's machine. This is determined by running the
// `gopls version` command.
//
// If this command has already been executed, it returns the saved result.
export const getLocalGoplsVersion = async (cfg: LanguageServerConfig) => {
	if (!cfg) {
		return null;
	}
	if (cfg.version !== '') {
		return cfg.version;
	}
	const execFile = util.promisify(cp.execFile);
	let output: any;
	try {
		const env = toolExecutionEnvironment();
		const cwd = getWorkspaceFolderPath();
		const { stdout } = await execFile(cfg.path, ['version'], { env, cwd });
		output = stdout;
	} catch (e) {
		// The "gopls version" command is not supported, or something else went wrong.
		// TODO: Should we propagate this error?
		return null;
	}

	const lines = <string>output.trim().split('\n');
	switch (lines.length) {
		case 0:
			// No results, should update.
			// Worth doing anything here?
			return null;
		case 1:
			// Built in $GOPATH mode. Should update.
			// TODO: Should we check the Go version here?
			// Do we even allow users to enable gopls if their Go version is too low?
			return null;
		case 2:
			// We might actually have a parseable version.
			break;
		default:
			return null;
	}

	// The second line should be the sum line.
	// It should look something like this:
	//
	//    golang.org/x/tools/gopls@v0.1.3 h1:CB5ECiPysqZrwxcyRjN+exyZpY0gODTZvNiqQi3lpeo=
	//
	// TODO(stamblerre): We should use a regex to match this, but for now, we split on the @ symbol.
	// The reasoning for this is that gopls still has a golang.org/x/tools/cmd/gopls binary,
	// so users may have a developer version that looks like "golang.org/x/tools@(devel)".
	const moduleVersion = lines[1].trim().split(' ')[0];

	// Get the relevant portion, that is:
	//
	//    golang.org/x/tools/gopls@v0.1.3
	//
	const split = moduleVersion.trim().split('@');
	if (split.length < 2) {
		return null;
	}
	// The version comes after the @ symbol:
	//
	//    v0.1.3
	//
	cfg.version = split[1];
	return cfg.version;
};

async function goProxyRequest(tool: Tool, endpoint: string): Promise<any> {
	// Get the user's value of GOPROXY.
	// If it is not set, we cannot make the request.
	const output: string = process.env['GOPROXY'];
	if (!output || !output.trim()) {
		return null;
	}
	// Try each URL set in the user's GOPROXY environment variable.
	// If none is set, don't make the request.
	const proxies = output.trim().split(/,|\|/);
	for (const proxy of proxies) {
		if (proxy === 'direct') {
			continue;
		}
		const url = `${proxy}/${tool.importPath}/@v/${endpoint}`;
		let data: string;
		try {
			data = await WebRequest.json<string>(url, {
				throwResponseError: true
			});
		} catch (e) {
			console.log(`Error sending request to ${proxy}: ${e}`);
			return null;
		}
		return data;
	}
	return null;
}

// SurveyConfig is the set of global properties used to determine if
// we should prompt a user to take the gopls survey.
export interface SurveyConfig {
	// prompt is true if the user can be prompted to take the survey.
	// It is false if the user has responded "Never" to the prompt.
	prompt?: boolean;

	// promptThisMonth is true if we have used a random number generator
	// to determine if the user should be prompted this month.
	// It is undefined if we have not yet made the determination.
	promptThisMonth?: boolean;

	// dateToPromptThisMonth is the date on which we should prompt the user
	// this month.
	dateToPromptThisMonth?: Date;

	// dateComputedPromptThisMonth is the date on which the values of
	// promptThisMonth and dateToPromptThisMonth were set.
	dateComputedPromptThisMonth?: Date;

	// lastDatePrompted is the most recent date that the user has been prompted.
	lastDatePrompted?: Date;

	// lastDateAccepted is the most recent date that the user responded "Yes"
	// to the survey prompt. The user need not have completed the survey.
	lastDateAccepted?: Date;
}

function maybePromptForGoplsSurvey() {
	const now = new Date();
	let cfg = shouldPromptForGoplsSurvey(now, getSurveyConfig());
	if (!cfg) {
		return;
	}
	flushSurveyConfig(cfg);
	if (!cfg.dateToPromptThisMonth) {
		return;
	}
	const callback = async () => {
		const currentTime = new Date();

		// Make sure the user has been idle for at least a minute.
		if (minutesBetween(lastUserAction, currentTime) < 1) {
			setTimeout(callback, 5 * timeMinute);
			return;
		}
		cfg = await promptForSurvey(cfg, now);
		if (cfg) {
			flushSurveyConfig(cfg);
		}
	};
	const ms = msBetween(now, cfg.dateToPromptThisMonth);
	setTimeout(callback, ms);
}

export function shouldPromptForGoplsSurvey(now: Date, cfg: SurveyConfig): SurveyConfig {
	// If the prompt value is not set, assume we haven't prompted the user
	// and should do so.
	if (cfg.prompt === undefined) {
		cfg.prompt = true;
	}
	if (!cfg.prompt) {
		return;
	}

	// Check if the user has taken the survey in the last year.
	// Don't prompt them if they have been.
	if (cfg.lastDateAccepted) {
		if (daysBetween(now, cfg.lastDateAccepted) < 365) {
			return;
		}
	}

	// Check if the user has been prompted for the survey in the last 90 days.
	// Don't prompt them if they have been.
	if (cfg.lastDatePrompted) {
		if (daysBetween(now, cfg.lastDatePrompted) < 90) {
			return;
		}
	}

	// Check if the extension has been activated this month.
	if (cfg.dateComputedPromptThisMonth) {
		// The extension has been activated this month, so we should have already
		// decided if the user should be prompted.
		if (daysBetween(now, cfg.dateComputedPromptThisMonth) < 30) {
			return cfg;
		}
	}
	// This is the first activation this month (or ever), so decide if we
	// should prompt the user. This is done by generating a random number in
	// the range [0, 1) and checking if it is < probability, which varies
	// depending on whether the default or the nightly is in use.
	// We then randomly pick a day in the rest of the month on which to prompt
	// the user.
	let probability = 0.01; // lower probability for the regular extension
	if (isNightly()) {
		probability = 0.0275;
	}
	cfg.promptThisMonth = Math.random() < probability;
	if (cfg.promptThisMonth) {
		// end is the last day of the month, day is the random day of the
		// month on which to prompt.
		const end = new Date(now.getFullYear(), now.getMonth() + 1, 0);
		const day = randomIntInRange(now.getUTCDate(), end.getUTCDate());
		cfg.dateToPromptThisMonth = new Date(now.getFullYear(), now.getMonth(), day);
	} else {
		cfg.dateToPromptThisMonth = undefined;
	}
	cfg.dateComputedPromptThisMonth = now;
	return cfg;
}

// isNightly returns true if the extension ID is the extension ID for the
// Nightly extension.
export function isNightly(): boolean {
	return extensionId === 'golang.go-nightly';
}

async function promptForSurvey(cfg: SurveyConfig, now: Date): Promise<SurveyConfig> {
	const selected = await vscode.window.showInformationMessage(`Looks like you're using gopls, the Go language server.
Would you be willing to fill out a quick survey about your experience with gopls?`, 'Yes', 'Not now', 'Never');

	// Update the time last asked.
	cfg.lastDatePrompted = now;

	switch (selected) {
		case 'Yes':
			cfg.lastDateAccepted = now;
			cfg.prompt = true;
			const usersGoplsVersion = await getLocalGoplsVersion(latestConfig);
			await vscode.env.openExternal(vscode.Uri.parse(`https://google.qualtrics.com/jfe/form/SV_ekAdHVcVcvKUojX?gopls=${usersGoplsVersion}&extid=${extensionId}`));
			break;
		case 'Not now':
			cfg.prompt = true;

			vscode.window.showInformationMessage(`No problem! We'll ask you again another time.`);
			break;
		case 'Never':
			cfg.prompt = false;

			vscode.window.showInformationMessage(`No problem! We won't ask again.`);
			break;
		default:
			// If the user closes the prompt without making a selection, treat it
			// like a "Not now" response.
			cfg.prompt = true;

			break;
	}
	return cfg;
}

export const goplsSurveyConfig = 'goplsSurveyConfig';

function getSurveyConfig(surveyConfigKey = goplsSurveyConfig): SurveyConfig {
	const saved = getFromGlobalState(surveyConfigKey);
	if (saved === undefined) {
		return {};
	}
	try {
		const cfg = JSON.parse(saved, (key: string, value: any) => {
			// Make sure values that should be dates are correctly converted.
			if (key.toLowerCase().includes('date') || key.toLowerCase().includes('timestamp')) {
				return new Date(value);
			}
			return value;
		});
		return cfg || {};
	} catch (err) {
		console.log(`Error parsing JSON from ${saved}: ${err}`);
		return {};
	}
}

export async function showSurveyConfig() {
	outputChannel.appendLine('Gopls Survey Configuration');
	outputChannel.appendLine(JSON.stringify(getSurveyConfig(), null, 2));
	outputChannel.show();

	const selected = await vscode.window.showInformationMessage(`Prompt for survey?`, 'Yes', 'Maybe', 'No');
	switch (selected) {
		case 'Yes':
			promptForSurvey(getSurveyConfig(), new Date());
			break;
		case 'Maybe':
			maybePromptForGoplsSurvey();
			break;
		default:
			break;
	}
}

export function resetSurveyConfig() {
	flushSurveyConfig(null);
}

function flushSurveyConfig(cfg: SurveyConfig) {
	if (cfg) {
		updateGlobalState(goplsSurveyConfig, JSON.stringify(cfg));
	} else {
		updateGlobalState(goplsSurveyConfig, null);  // reset
	}
}

// errorKind refers to the different possible kinds of gopls errors.
enum errorKind {
	initializationFailure,
	crash,
	manualRestart,
}

// suggestGoplsIssueReport prompts users to file an issue with gopls.
async function suggestGoplsIssueReport(msg: string, reason: errorKind) {
	// Don't prompt users who manually restart to file issues until gopls/v1.0.
	if (reason === errorKind.manualRestart) {
		return;
	}

	// The user may have an outdated version of gopls, in which case we should
	// just prompt them to update, not file an issue.
	const tool = getTool('gopls');
	if (tool) {
		const versionToUpdate = await shouldUpdateLanguageServer(tool, latestConfig);
		if (versionToUpdate) {
			promptForUpdatingTool(tool.name, versionToUpdate, true);
			return;
		}
	}

	// Show the user the output channel content to alert them to the issue.
	serverOutputChannel.show();

	if (latestConfig.serverName !== 'gopls') {
		return;
	}
	const promptForIssueOnGoplsRestartKey = `promptForIssueOnGoplsRestart`;
	let saved: any;
	try {
		saved = JSON.parse(getFromGlobalState(promptForIssueOnGoplsRestartKey, false));
	} catch (err) {
		console.log(`Failed to parse as JSON ${getFromGlobalState(promptForIssueOnGoplsRestartKey, true)}: ${err}`);
		return;
	}
	// If the user has already seen this prompt, they may have opted-out for
	// the future. Only prompt again if it's been more than a year since.
	if (saved) {
		const dateSaved = new Date(saved['date']);
		const prompt = <boolean>saved['prompt'];
		if (!prompt && daysBetween(new Date(), dateSaved) <= 365) {
			return;
		}
	}
	const selected = await vscode.window.showInformationMessage(`${msg} Would you like to report a gopls issue on GitHub?
You will be asked to provide additional information and logs, so PLEASE READ THE CONTENT IN YOUR BROWSER.`, 'Yes', 'Next time', 'Never');
	switch (selected) {
		case 'Yes':
			// Prefill an issue title and report.
			let errKind: string;
			switch (reason) {
				case errorKind.crash:
					errKind = 'crash';
					break;
				case errorKind.initializationFailure:
					errKind = 'initialization';
					break;
			}
			// Get the user's version in case the update prompt above failed.
			const usersGoplsVersion = await getLocalGoplsVersion(latestConfig);
<<<<<<< HEAD
=======
			const extInfo = getExtensionInfo();
>>>>>>> 6e8bbba6
			const settings = latestConfig.flags.join(' ');
			const title = `gopls: automated issue report (${errKind})`;
			const { sanitizedLog, failureReason } = await collectGoplsLog();
			const goplsLog = (sanitizedLog) ?
				`<pre>${sanitizedLog}</pre>` :
				`Please attach the stack trace from the crash.
A window with the error message should have popped up in the lower half of your screen.
Please copy the stack trace and error messages from that window and paste it in this issue.

<PASTE STACK TRACE HERE>

Failed to auto-collect gopls trace: ${failureReason}.
`;

			const body = `
gopls version: ${usersGoplsVersion}
gopls flags: ${settings}
extension version: ${extInfo.version}
environment: ${extInfo.appName}

ATTENTION: PLEASE PROVIDE THE DETAILS REQUESTED BELOW.

Describe what you observed.

<ANSWER HERE>

${goplsLog}

OPTIONAL: If you would like to share more information, you can attach your complete gopls logs.

NOTE: THESE MAY CONTAIN SENSITIVE INFORMATION ABOUT YOUR CODEBASE.
DO NOT SHARE LOGS IF YOU ARE WORKING IN A PRIVATE REPOSITORY.

<OPTIONAL: ATTACH LOGS HERE>
`;
			const url = `https://github.com/golang/vscode-go/issues/new?title=${title}&labels=upstream-tools&body=${body}`;
			await vscode.env.openExternal(vscode.Uri.parse(url));
			break;
		case 'Next time':
			break;
		case 'Never':
			updateGlobalState(promptForIssueOnGoplsRestartKey, JSON.stringify({
				prompt: false,
				date: new Date(),
			}));
			break;
	}
}

// randomIntInRange returns a random integer between min and max, inclusive.
function randomIntInRange(min: number, max: number): number {
	const low = Math.ceil(min);
	const high = Math.floor(max);
	return Math.floor(Math.random() * (high - low + 1)) + low;
}

export const timeMinute = 1000 * 60;
const timeHour = timeMinute * 60;
const timeDay = timeHour * 24;

// daysBetween returns the number of days between a and b.
function daysBetween(a: Date, b: Date): number {
	return msBetween(a, b) / timeDay;
}

// minutesBetween returns the number of minutes between a and b.
function minutesBetween(a: Date, b: Date): number {
	return msBetween(a, b) / timeMinute;
}

function msBetween(a: Date, b: Date): number {
	return Math.abs(a.getTime() - b.getTime());
}

export function showServerOutputChannel() {
	if (!languageServerIsRunning) {
		vscode.window.showInformationMessage(`gopls is not running`);
		return;
	}
	// likely show() is asynchronous, despite the documentation
	serverOutputChannel.show();
	let found: vscode.TextDocument;
	for (const doc of vscode.workspace.textDocuments) {
		if (doc.fileName.indexOf('extension-output-') !== -1) {
			// despite show() above, this might not get the output we want, so check
			const contents = doc.getText();
			if (contents.indexOf('[Info  - ') === -1) {
				continue;
			}
			if (found !== undefined) {
				vscode.window.showInformationMessage('multiple docs named extension-output-...');
			}
			found = doc;
			// .log, as some decoration is better than none
			vscode.workspace.openTextDocument({ language: 'log', content: contents });
		}
	}
	if (found === undefined) {
		vscode.window.showErrorMessage('make sure "gopls (server)" output is showing');
	}
}

function sleep(ms: number) {
	return new Promise((resolve) => setTimeout(resolve, ms));
}

async function collectGoplsLog(): Promise<{ sanitizedLog?: string; failureReason?: string; }> {
	serverOutputChannel.show();
	// Find the logs in the output channel. There is no way to read
	// an output channel directly, but we can find the open text
	// document, since we just surfaced the output channel to the user.
	// See https://github.com/microsoft/vscode/issues/65108.
	let logs: string;
	for (let i = 0; i < 3; i++) {
		// try a couple of times until successfully finding the channel.
		for (const doc of vscode.workspace.textDocuments) {
			if (doc.languageId !== 'Log') {
				continue;
			}
			if (doc.isDirty || doc.isClosed) {
				continue;
			}
			// The document's name should look like 'extension-output-#X'.
			if (doc.fileName.indexOf('extension-output-') === -1) {
				continue;
			}
			logs = doc.getText();
			break;
		}
		if (!!logs) {
			break;
		}
		// sleep a bit before the next try. The choice of the sleep time is arbitrary.
		await sleep((i + 1) * 10);
	}

	return sanitizeGoplsTrace(logs);
}

// capture only panic stack trace and the initialization error message.
// exported for testing.
export function sanitizeGoplsTrace(logs?: string): { sanitizedLog?: string, failureReason?: string } {
	if (!logs) {
		return { failureReason: 'no gopls log' };
	}
	const panicMsgBegin = logs.lastIndexOf('panic: ');
	if (panicMsgBegin > -1) {  // panic message was found.
		const panicMsgEnd = logs.indexOf('Connection to server got closed.', panicMsgBegin);
		if (panicMsgEnd > -1) {
			const panicTrace = logs.substr(panicMsgBegin, panicMsgEnd - panicMsgBegin);
			const filePattern = /(\S+\.go):\d+/;
			const sanitized = panicTrace.split('\n').map(
				(line: string) => {
					// Even though this is a crash from gopls, the file path
					// can contain user names and user's filesystem directory structure.
					// We can still locate the corresponding file if the file base is
					// available because the full package path is part of the function
					// name. So, leave only the file base.
					const m = line.match(filePattern);
					if (!m) { return line; }
					const filePath = m[1];
					const fileBase = path.basename(filePath);
					return line.replace(filePath, '  ' + fileBase);
				}
			).join('\n');

			if (sanitized) {
				return { sanitizedLog: sanitized };
			}
			return { failureReason: 'empty panic trace' };
		}
		return { failureReason: 'incomplete panic trace' };
	}
	const initFailMsgBegin = logs.lastIndexOf('Starting client failed');
	if (initFailMsgBegin > -1) {  // client start failed. Capture up to the 'Code:' line.
		const initFailMsgEnd = logs.indexOf('Code: ', initFailMsgBegin);
		if (initFailMsgEnd > -1) {
			const lineEnd = logs.indexOf('\n', initFailMsgEnd);
			return { sanitizedLog: lineEnd > -1 ? logs.substr(initFailMsgBegin, lineEnd - initFailMsgBegin) : logs.substr(initFailMsgBegin) };
		}
	}
	if (logs.lastIndexOf('Usage: gopls') > -1) {
		return { failureReason: 'incorrect gopls command usage' };
	}
	return { failureReason: 'unrecognized crash pattern' };
}

export async function promptForLanguageServerDefaultChange(cfg: vscode.WorkspaceConfiguration) {
	const useLanguageServer = cfg.inspect<boolean>('useLanguageServer');
	if (!languageServerUsingDefault(cfg)) {
		if (!cfg['useLanguageServer']) {  // ask users who explicitly disabled.
			promptForLanguageServerOptOutSurvey();
		}
		return;  // user already explicitly set the field.
	}

	const promptedForLSDefaultChangeKey = `promptedForLSDefaultChange`;
	if (getFromGlobalState(promptedForLSDefaultChangeKey, false)) {
		return;
	}

	const selected = await vscode.window.showInformationMessage(
		`"go.useLanguageServer" is enabled by default. If you need to disable it, please configure in the settings.`,
		'Open Settings', 'OK');
	switch (selected) {
		case 'Open Settings':
			vscode.commands.executeCommand('workbench.action.openSettings', 'go.useLanguageServer');
		default:
	}
	updateGlobalState(promptedForLSDefaultChangeKey, true);
}

function languageServerUsingDefault(cfg: vscode.WorkspaceConfiguration): boolean {
	const useLanguageServer = cfg.inspect<boolean>('useLanguageServer');
	return useLanguageServer.globalValue === undefined && useLanguageServer.workspaceValue === undefined;
}

// Prompt users who disabled the language server and ask to file an issue.
async function promptForLanguageServerOptOutSurvey() {
	const promptedForLSOptOutSurveyKey = `promptedForLSOptOutSurvey`;
	const value = getSurveyConfig(promptedForLSOptOutSurveyKey);  // We use only 'prompt' and 'lastDatePrompted' fields.

	if (value?.prompt === false ||
		(value?.lastDatePrompted && daysBetween(value.lastDatePrompted, new Date()) < 90)) {
		return;
	}

	value.lastDatePrompted = new Date();

	const selected = await vscode.window.showInformationMessage(
		`Looks like you've disabled the language server. Would you be willing to file an issue and tell us why you had to disable it?`,
		'Yes', 'Not now', 'Never');
	switch (selected) {
		case 'Yes':
			const title = 'gopls: automated issue report (opt out)';
			const body = `
Please tell us why you had to disable the language server.

`;
			const url = `https://github.com/golang/vscode-go/issues/new?title=${title}&labels=upstream-tools&body=${body}`;
			await vscode.env.openExternal(vscode.Uri.parse(url));
			break;
		case 'Never':
			value.prompt = false;
			break;
		default:
	}
	updateGlobalState(promptedForLSOptOutSurveyKey, JSON.stringify(value));
}

interface ExtensionInfo {
	version: string;  // Extension version
	appName: string;  // The application name of the editor, like 'VS Code'
}

function getExtensionInfo(): ExtensionInfo {
	const version = vscode.extensions.getExtension(extensionId)?.packageJSON?.version;
	const appName = vscode.env.appName;
	return { version, appName };

}<|MERGE_RESOLUTION|>--- conflicted
+++ resolved
@@ -1332,10 +1332,7 @@
 			}
 			// Get the user's version in case the update prompt above failed.
 			const usersGoplsVersion = await getLocalGoplsVersion(latestConfig);
-<<<<<<< HEAD
-=======
 			const extInfo = getExtensionInfo();
->>>>>>> 6e8bbba6
 			const settings = latestConfig.flags.join(' ');
 			const title = `gopls: automated issue report (${errKind})`;
 			const { sanitizedLog, failureReason } = await collectGoplsLog();
