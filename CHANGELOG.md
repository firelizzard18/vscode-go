## v0.16.2 - 2nd Sep, 2020

### Fixed

- Fixed the compile error message parsing bug that prevented correct file name expansion in test output. ([Issue 522](https://github.com/golang/vscode-go/issues/522)).
- Fixed the regression that caused to run tests in the local directory mode and
  result in more verbose output than the package list mode. ([Issue 528](https://github.com/golang/vscode-go/issues/528)).
- Fixed `"go.alternateTools"` settings to accept any tool names without
<<<<<<< HEAD
  settings.json diagnostics warning. ([Issue 526](https://github.com/golang/vscode-go/issues/526)
=======
  settings.json diagnostics warning. ([Issue 526](https://github.com/golang/vscode-go/issues/526))
>>>>>>> 322e058b


## v0.16.1 - 5th Aug, 2020

### Fixed

- Fixed the bug that made test output verbose by default ([Issue 471](https://github.com/golang/vscode-go/issues/469)).
- Fixed the extension host crash bug due to a process-wide uncaught exception handler accidentally installed along with the inlined debug adapter. This crash bug also caused connection drops when used with the VS Code Remote extension ([Issue 467](https://github.com/golang/vscode-go/issues/467), [469](https://github.com/golang/vscode-go/issues/469)).
- Readded the predefined variable resolution support for `go.goroot` and `go.toolsEnvVars` ([Issue 464](https://github.com/golang/vscode-go/issues/464), [413](https://github.com/golang/vscode-go/issues/413)).

## v0.16.0 - 3rd Aug, 2020

This version requires VS Code 1.46+.

Older versions of VS Code will not receive updates any more.

### New Features

- Users can select/install a different version of Go with `Go: Choose Go Environment` command.
When clicking the `Go` status bar that displays the currently active Go version, users will be
prompted with the list of Go versions installed locally or available for download.
This feature was built based on the [`golang.org/dl`](https://pkg.go.dev/golang.org/dl?tab=overview)
tools.
The selected Go version applies to the workspace, takes precedence over the
system default or the `"go.goroot"` and `"go.alternateTools"` settings, and persists
across sessions. You can clear the choice by selecting the `Clear Selection` item.
([Issue 253](https://github.com/golang/vscode-go/issues/253))
- When the Go version changes, the extension prepends `$GOROOT/bin` to the `PATH` or `Path`
environment variable which then applies the change to the integrated terminal windows.
- This version includes an experimental version of the new Debug Adapter that uses Delve's
native DAP implementation. It currently supports `launch` type requests in `debug` or `test`
mode. This is still in the early stages and requires
[`dlv`](https://github.com/go-delve/delve) built from its unreleased, master
branch. Subscribe to
[golang/vscode-go#23](https://github.com/golang/vscode-go/issues/23) for updates.

### Enhancement

- Bundles the extension using webpack, which reduced the extension size
(4.7MB -> 1MB) and the extension loading overhead (3.4K files -> 3 files)
([Issue 53](https://github.com/golang/vscode-go/issues/53)).
- `Go: Apply Cover Profile` applies code coverage for multiple packages
([CL 238697](https://go-review.googlesource.com/c/vscode-go/+/238697)).
We fixed bugs in processing coverage profiles on Windows.
- Suggests the official Go download page when no `go` tool is found.
- Utilizes the `GOMODCACHE` environment variable, introduced in
[Go 1.15](https://tip.golang.org/doc/go1.15#go-command).
- Prevents multiple debug sessions from launching
([Issue 109](https://github.com/golang/vscode-go/issues/109)).
- Streams test output when tests run with the `-v` option.
This feature requires 1.14 or newer versions of Go
([Issue 316](https://github.com/golang/vscode-go/issues/316)).
- Sets `additionalProperties` to `false` for the settings that don't expect
more properties. This allows VS Code to handle these settings better in
its new settings GUI ([Issue 284](https://github.com/golang/vscode-go/pull/284)).
- `Go: Locate Configured Go Tools` includes `go env` results
([Issue 195](https://github.com/golang/vscode-go/issues/195)).
- Avoids prompting users to switch the default format tool in modules mode
if users enable the language server.

### Fixed

- Fixed the `PATH` environment variable adjustment when users use a wrapper as an alternate
tool for `go` ([CL 239697](https://go-review.googlesource.com/c/vscode-go/+/239697)).
- Fixed a bug in test output processing, which prevented VS code from linking test log messages with locations in the source file.
- Fixed a `gocode-gomod` installation bug when `GOPATH` includes multiple directories
([Issue 368](https://github.com/golang/vscode-go/issues/368)).
- Avoids attempting to kill already terminated processes ([Issue 334](https://github.com/golang/vscode-go/issues/334)).
- Fixed `godef` to locate standard packages correctly by passing the `GOROOT` environment variable.
- Fixed a `golangci-lint` integration bug that prevented displaying the lint results correctly when
linters like `nolintlint` are enabled ([Issue 411](https://github.com/golang/vscode-go/issues/411)).
- Fixed lost test function name arguments when running `Go: Test Previous`
([Issue 269](https://github.com/golang/vscode-go/issues/269)).

### Code Health

- Many enhancements to improve test reliability and test coverage were made during this dev cycle.
- TryBot is enabled, and the test results are posted to Gerrit CL. Currently, only the internal team members
can see the details of the test results, but we will continue working to make them public.
- Windows tests are now fixed and enabled in GitHub Action-based CI.
- Refactored code shared by the extension and the debug adapters to prevent accidental debug adapter breakages.
- Updated `json-rpc2` and `lodash` to address vulnerability reports from `npm audit`.

### Thanks

Thank you for your contribution, fujimoto kyosuke, OneOfOne, Aditya Thakral, Oleg Butuzov, Rebecca Stambler, Peter Weinberger, Brayden Cloud, Eli Bendersky, Robert Findley, Hana Kim!

<<<<<<< HEAD

=======
>>>>>>> 322e058b
## v0.15.2 - 21st July, 2020

### Fixed

- Do not fail tools installation when gocode is not already running ([Issue 355](https://github.com/golang/vscode-go/issues/355)).

## v0.15.1 - 7th July, 2020

### Enhancement

- Improved `gopls` error report suggestion and changed to send reports to the vscode-go issue tracker instead of the go issue tracker ([cl/240506](https://golang.org/cl/240506)). 

### Fixed

- Removed the `preview` note in the published extension ([Issue 273](https://github.com/golang/vscode-go/issues/273)).

## v0.15.0 - 29th June, 2020

### New Features

- The new command `Go: Subtest At Cursor` runs an individual subtest if the subtest's name is a simple string ([cl/235447](https://golang.org/cl/235447)).
- The new setting `go.trace.server` controls tracing between VS Code and the language server ([cl/232458](https://golang.org/cl/232458)). Unlike tracing using `gopls` [flags](https://github.com/golang/tools/blob/master/gopls/doc/troubleshooting.md#vs-code), this controls client-side tracing, and does not require to restart the server to change the value. This client-side trace is presented in the `gopls` output channel. The server-side trace has been moved to the new `gopls (server)` output channel ([cl/233598](https://golang.org/cl/233598)).
- There is now a new Go version status bar item. Clicking it currently only pops up the current `GOROOT`. We plan to add Go version switch, and other features using this status bar item.

### Enhancement

- `Go: Add Tags To Struct Fields` prompts transform parameter input if the setting `go.addTags.promptForTags` is true ([Issue 2546](https://github.com/microsoft/vscode-go/issues/2546)).
- `Go: Locate Go Tools` command output includes the `GOBIN` value. ([cl/235197](https://golang.org/cl/235197)).
- Improved debugging experience
    - The debug adapter automatically infers the mapping between remote and local paths for easy remote debugging ([cl/234020](https://golang.org/cl/234020), [Issue 45](https://github.com/golang/vscode-go/issue/45)).
    - The debug adapter handles errors that can occur during remote connection setup ([cl/237550](https://golang.org/cl/237550), [Issue 215](https://github.com/golang/vscode-go/issue/215)).
    - Failed watch expression evaluation no longer pops up error message windows. The error is visible in the watch window instead ([cl/236999](https://golang.org/cl/236999), [Issue 143](https://github.com/golang/vscode-go/issue/143)).
- Better language server integration
    - Restart the language server automatically when changes in its configuration or the language server version are detected ([cl/232598](https://golang.org/cl/232598), [cl/233159](https://golang.org/cl/233159)).
    - Prompts user to file an issue if `gopls` crashes ([cl/233325](https://golang.org/cl/233325)).
- `go.gopath`, `go.goroot`, `go.toolsGopath` are now [machine-overridable](https://code.visualstudio.com/api/references/contribution-points#Configuration-property-schema) ([cl/236539](https://golang.org/cl/236539), [Issue 2981](https://github.com/microsoft/vscode-go/issues/2981)).
- The extension does not mutate the `GOROOT` environment variable any more. `go.goroot` is used to select the `go` command under the specified directory ([Issue 146](https://github.com/golang/vscode-go/issue/146)).
- A redundant code action provider was removed when using the language server ([cl/239284](https://golang.org/cl/239284)).

### Fixed

- Fixed `gopls` version detection and upgrade logic when pre-release versions are involved ([cl/235524](https://golang.org/cl/235524)).
- Processes started with `Run > Run Without Debugging (^F5)` are now cleaned up when the run sessions end ([cl/236879](https://golang.org/cl/236879)).
- When `go.alternateTools.go` is set, the path to `$(go env GOROOT)/bin` is passed to underlying tools to ensure they use the same `go` version ([cl/239697](https://golang.org/cl/239697)).
- Now the extension avoids invoking buggy `pgrep` on mac OS ([cl/236538](https://golang.org/cl/236538), [Issue 90](https://github.com/golang/vscode-go/issues/90)).

### Code Health

- More test coverage
    - Added new tests for gopls update logic ([cl/233158](https://golang.org/cl/233158)), tools installation behavior ([cl/233557](https://golang.org/cl/233557)).
    - Fixed Build Tags checking tests ([cl/233517](https://golang.org/cl/233517)).
- Upgraded dependencies including websocket-extensions from 0.1.3 to 0.1.4 ([cl/228617](https://golang.org/cl/228617), [cl/236839](https://golang.org/cl/236839), [pr/3261](https://github.com/microsoft/vscode-go/pull/3261)).

### Thanks

Thank you for your contribution, Brayden Cloud, Bulent Rahim Kazanci, Eli Bendersky, Hana Kim, Polina Sokolova, Quoc Truong, Rebecca Stambler, Rohan Talip, Ryan Koski, Sean Caffery, Ted Silbernagel, Vincent Jo, and codekid!

## 0.14.4 - 8th June, 2020

This is the first version published with `golang` publisher ID. This version is functionally identical to 0.14.3 except the following modifications.

* [Rebecca Stambler (@stamblerre)](https://github.com/stamblerre)
    * Update documentation to reflect repository migration.

* [Hyang-Ah Hana Kim (@hyangah)](https://github.com/hyangah)
    * Remove old telemetry code.

## 0.14.3 - 21st May, 2020

This is the last version published with `ms-vscode` publisher ID.

* [Hyang-Ah Hana Kim (@hyangah)](https://github.com/hyangah)
    * Fix the bug introduced in the previous update where the code coverage does not disappear when edits to the file are saved.

## 0.14.2 - 14th May, 2020

* [Hyang-Ah Hana Kim (@hyangah)](https://github.com/hyangah)
    * Allow debugging when having multiple versions of Go. Fixes [Bug 3152](https://github.com/Microsoft/vscode-go/issues/3152) with [PR 3159](https://github.com/Microsoft/vscode-go/pull/3159)
    * Fix bug introduced in the last update where there is no prompt to install/update `gopls`. Fixes [Bug 3194](https://github.com/Microsoft/vscode-go/issues/3194) with [PR 3197](https://github.com/Microsoft/vscode-go/pull/3197)
    * Avoid grouping pseudo imports into an import block. Fixes [Bug 1701](https://github.com/Microsoft/vscode-go/issues/1701) with [PR 3045](https://github.com/Microsoft/vscode-go/pull/3045)

* [Rebecca Stambler (@stamblerre)](https://github.com/stamblerre)
    * When using the language server, drop support for disabling `format` and `highlight` features as these features have stabilized in `gopls`.
    Also fixes [Bug 2446](https://github.com/Microsoft/vscode-go/issues/2446) with [PR 3156](https://github.com/Microsoft/vscode-go/pull/3156) 
    * When language server is restarted using the `Go: Restart Language Server` command, respect any changes to the related settings.
    [PR 3186](https://github.com/Microsoft/vscode-go/pull/3186)

* [Mike Patnode (@mpatnode)](https://github.com/mpatnode)
    * Add note to use WSL 2 for debugging to work in Windows Subsystem for Linux. [PR 3167](https://github.com/Microsoft/vscode-go/pull/3167)

* [mo2zie (@stdupp)](https://github.com/stdupp)
    * Fix the `Go: Fill struct` to work correctly when file has multi byte characters. [PR 2611](https://github.com/Microsoft/vscode-go/pull/2611)

* [Kegsay @Kegsay](https://github.com/Kegsay)
    * Invalidate applied code coverage on file save instead of on file change. Fixes [Bug 2551](https://github.com/Microsoft/vscode-go/issues/2551) with [PR 2853](https://github.com/Microsoft/vscode-go/pull/2853)

* [Felipe Munhoz (@fnmunhoz)](https://github.com/fnmunhoz)
    * Allow setting breakpoints on a file from the module cache. [PR 3079](https://github.com/Microsoft/vscode-go/pull/3079)

* [@neclepsio](https://github.com/neclepsio)
    * Fix bug where gopls does not start behind a blocking proxy. Fixes [Bug 3204](https://github.com/Microsoft/vscode-go/issues/3204) with [PR 3205](https://github.com/Microsoft/vscode-go/pull/3205)

* [@polinasok](https://github.com/https://github.com/polinasok)
    * Improve the error message seen when debugging for "bad access". [PR 3196](https://github.com/Microsoft/vscode-go/pull/3196)

* [@tom-shan](https://github.com/tom-shan)
    * Fix placeholder in the debug configuration snippet for debugging single file. Fixes [Bug 3154](https://github.com/Microsoft/vscode-go/issues/3154) with [PR 3155](https://github.com/Microsoft/vscode-go/pull/3155)

## 0.14.1 - 15th April, 2020

* [Ramya Rao (@ramya-rao-a)](https://github.com/ramya-rao-a)
    * Update the version of `vscode-languageclient` being used to make use of all the upstream fixes. This changes the min version of the VS Code for
    upcoming updates of this extension to be 1.41. Older versions of VS Code will no longer receive any updates from this extension.

## 0.14.0 - 15th April, 2020
 
### Debugging improvements

* [Hyang-Ah Hana Kim (@hyangah)](https://github.com/hyangah)
    * Fix the `Run: Start Without Debugging` command when using modules or when there is no launch.json file. Fixes [Bug 3121](https://github.com/Microsoft/vscode-go/issues/3121) with [PR 3125](https://github.com/Microsoft/vscode-go/pull/3125)

* [Quoc Truong (@quoctruong)](https://github.com/quoctruong)
    * Fix issue of breakpoints not being hit due to mismatch in the path separators in the file paths
    used by VS Code and the file paths returned by delve. Fixes [Bug 2010](https://github.com/Microsoft/vscode-go/issues/2010) with [PR 3108](https://github.com/Microsoft/vscode-go/pull/3108)
    * Show warning if `cwd` is not passed when remote debugging in `attach` mode. [PR 2999](https://github.com/Microsoft/vscode-go/pull/2999) 

* [Luis GG (@lggomez)](https://github.com/lggomez)
    * Add stacktrace dump and better error messages on EXC_BAD_ACCESS panics. Fixes [Bug 1903](https://github.com/Microsoft/vscode-go/issues/1903) with [PR 2904](https://github.com/Microsoft/vscode-go/pull/2904) 

* [@marcel-basel](https://github.com/marcel-basel)
    * When debugging with the `program` attribute in the debug configuration pointing to a file, debug
    just the file and not the entire package. This allows one to debug single files when a folder has multiple files with the `main` function. [Feature Request 1229](https://github.com/Microsoft/vscode-go/issues/1229) implemented with [PR 3016](https://github.com/Microsoft/vscode-go/pull/3016)

* [Ramya Rao (@ramya-rao-a)](https://github.com/ramya-rao-a)
    * Show debug watch failures as warnings instead of errors to reduce the noise in debug console.
    Fixes [Bug 3006](https://github.com/Microsoft/vscode-go/issues/3006) with [commit 430362e](https://github.com/microsoft/vscode-go/commit/430362e2553680af91817d27e52bf9af12ae1824)
    * Use `go run .` instead of passing the current file to the `go run` command when the command `Run: Start Without Debugging` command is executed with the `program` attribute in the debug configuration pointing to a folder. Previously, this would result in errors for cases when the current file uses members from a separate file in the same pacakge. [Feature Request 3096](https://github.com/Microsoft/vscode-go/issues/3096) implemented with [commit 78518d7e](https://github.com/microsoft/vscode-go/commit/78518d7e9736670d75fe2cd648c7c3eb23413157)

* [polinasok](https://github.com/https://github.com/polinasok)
    * Use 'entry' as stopped event reason when stopping on entry.  [PR 3150](https://github.com/Microsoft/vscode-go/pull/3150)
    * Remove redundant support for thread events. [PR 3145](https://github.com/Microsoft/vscode-go/pull/3145)

### Other improvements

* [Carlton Henderson (@CarltonHenderson)](https://github.com/CarltonHenderson)
    * Fix issue of no linting warnings when using a custom output format with `golangci-lint`. [PR 3112](https://github.com/Microsoft/vscode-go/pull/3112)

* [Alexandre Vilain (@alexandrevilain)](https://github.com/alexandrevilain)
    * Retain last used cover profile path in the input box when using the command `Go: Apply Cover Profile`. [PR 3119](https://github.com/Microsoft/vscode-go/pull/3119) 

* [Ramya Rao (@ramya-rao-a)](https://github.com/ramya-rao-a)
    * Expand suspected relative file paths in test output only in case of error messages. Fixes [Bug 1836](https://github.com/Microsoft/vscode-go/issues/1836) with [commit 893b29bbf](https://github.com/microsoft/vscode-go/commit/893b29bbfed41a0baf711df2651ed6d1fe544483) & [commit 92d149c8](https://github.com/microsoft/vscode-go/commit/92d149c8dee8d1fc4bcc399af43c78c5b8a75214)

* [Hyang-Ah Hana Kim (@hyangah)](https://github.com/hyangah)
    * Include link to `gopls` release notes when prompting to update the tool.
    * When using `gopls` with parameter hints is disabled , avoid showing the parameter hints after auto-completing a method. Fixes [Bug 3075](https://github.com/Microsoft/vscode-go/issues/3075) with [PR 3084](https://github.com/Microsoft/vscode-go/pull/3084)
    * New command `Go: Locate Configured Go Tools` that prints the location of the Go tools that this
    extension depends on

* [Zac Bergquist (@zmb3)](https://github.com/zmb3)
    * Fix the cancelling of stale processes on non Windows machines. [PR 3131](https://github.com/Microsoft/vscode-go/pull/3131) 

* [Rebecca Stambler (@stamblerre)](https://github.com/stamblerre)
    * Remove support for the language server from Sourcegraph. [PR 3127](https://github.com/Microsoft/vscode-go/pull/3127) 

## 0.13.1 - 27th February, 2020

* [Ilya Danilkin (@nezorflame)](https://github.com/nezorflame)
    * Use v2 of the `gopkgs` tool to avoid the error in tool installation. Fixes [Bug 3050](https://github.com/Microsoft/vscode-go/issues/3050) with [PR 3057](https://github.com/Microsoft/vscode-go/pull/3057)

* [Hyang-Ah Hana Kim (@hyangah)](https://github.com/hyangah)
    * Stop tools listed in the `go.alternateTools` setting from appearing in the drop down resulting
    from the `Go: Install/Update Tools` command. Fixes [Bug 3024](https://github.com/Microsoft/vscode-go/issues/3024) with [PR 3046](https://github.com/Microsoft/vscode-go/pull/3046)

* [Ramya Rao (@ramya-rao-a)](https://github.com/ramya-rao-a)
    * Ensure users on versions older than 0.3.1 of `gopls` get prompted to update the language server.

## 0.13.0 - 3rd February, 2020

* [Henry Kwan (@piengeng)](https://github.com/piengeng)
    * The outline feature now shows constants different from variables, and interfaces different from types. [PR 2973](https://github.com/Microsoft/vscode-go/pull/2973)

* [@marcel-basel](https://github.com/marcel-basel)
    * The `Go: Generate Unit Tests For Function` commands now respects the receiver type and generate tests only for
    current function instead of all functions that match the name. Fixes [Bug 2282](https://github.com/Microsoft/vscode-go/issues/2282) with [PR 2987](https://github.com/Microsoft/vscode-go/pull/2987)
    * Use `GOBIN` to look for the installed Go tools as well. Fixes [Bug 2122](https://github.com/Microsoft/vscode-go/issues/2122) with [PR 3001](https://github.com/Microsoft/vscode-go/pull/3001)

* [Tobias Salzmann (@Eun)](https://github.com/Eun)
    * A new command `Go: Apply Cover Profile` to apply code coverage decorators from a custom cover profile. [Feature Request 1596](https://github.com/Microsoft/vscode-go/issues/1596) implemented with [PR 2361](https://github.com/Microsoft/vscode-go/pull/2361)

* [@SteelPhase](https://github.com/SteelPhase)
    * The `envFile` in the debug configuration now supports configuring multiple env files. [Feature Request 1746](https://github.com/Microsoft/vscode-go/issues/1746) implemented with [PR 2395](https://github.com/Microsoft/vscode-go/pull/2395)

* [Drake Gens (@drakegens)](https://github.com/drakegens)  
    * Skip attempts to toggle the test file after generating unit tests for functions in a test file. Fixes [Bug 2822](https://github.com/Microsoft/vscode-go/issues/2822) with [PR 2883](https://github.com/Microsoft/vscode-go/pull/2883)

* [Jakub Warczarek (@programmer04)](https://github.com/programmer04)
    * Improve the code snippet for the for loop by replacing `index` with `i`. [Feature Request 2943](https://github.com/Microsoft/vscode-go/issues/2943) implemented with [PR 3010](https://github.com/Microsoft/vscode-go/pull/3010)

## 0.12.0 - 31st December, 2019

### Language server updates

* [Ramya Rao (@ramya-rao-a)](https://github.com/ramya-rao-a)
    * The setting `go.languageServerExperimentalFeatures` which allows you to disable experimental features from the
    language server has been trimmed the features that can be thus disabled to the below as rest of the features are
    deemed to be stable.
        - format
        - documentLink
        - diagnostics
    * Fix error "Cannot read property 'clear' of undefined" that appears on running the command `Restart language server` if the language server had not started successfully. 
     

### New features

* [Oleg Kovalov (@cristaloleg)](https://github.com/cristaloleg)
    * New setting `go.coverOnSingleTestFile` to enable applying code coverage resulting from running all tests in current file either using
    the code lens `run file tests` or the command `Go: Test File`. [Feature Request 2873](https://github.com/Microsoft/vscode-go/issues/2873) implemented with [PR 2884](https://github.com/Microsoft/vscode-go/pull/2884)

* [C S Madhav (@csmadhav)](https://github.com/csmadhav)
    * Add the option `Don't show again` to the warning that appears on saving changes to files when in the midst of debugging. [Feature Request 2880](https://github.com/Microsoft/vscode-go/issues/2880) implemented with [PR 2906](https://github.com/Microsoft/vscode-go/pull/2906)

* [Zac Bergquist (@zmb3)](https://github.com/zmb3)
    * Activate the Go extension when the workspace contains Go files rather than wait for a Go file to be opened. [Feature Request 2821](https://github.com/Microsoft/vscode-go/issues/2821) implemented with [PR 2859](https://github.com/Microsoft/vscode-go/pull/2859)

* [Nisheet Sinvhal (@Ashniu123)](https://github.com/Ashniu123)
    * Use tags and options specified in the `go.addTags` and `go.removeTags` settings as placeholders in the input boxes that appear when running the `Go: Add Tags To Struct Fields` and `Go: Remove Tags From Struct Fields` commands. [Feature Request 2929](https://github.com/Microsoft/vscode-go/issues/2929) implemented with [PR 2944](https://github.com/Microsoft/vscode-go/pull/2944)

### Others

* [Ryan Boehning (@y0ssar1an)](https://github.com/y0ssar1an)
    * Update travis.yml with latest VM and improve time taken during cloning step. For more details, see [PR 2915](https://github.com/Microsoft/vscode-go/pull/2915)

* [Luis GG (@lggomez)](https://github.com/lggomez)
    * Update package dependencies. [PR 2900](https://github.com/Microsoft/vscode-go/pull/2900)

* [Rebecca Stambler (@stamblerre)](https://github.com/stamblerre)
    * Fix issues with installing single tools when using the `Go: Install/Update Tools` command. Fixes [Bug 2936](https://github.com/Microsoft/vscode-go/issues/2936) with [PR 2945](https://github.com/Microsoft/vscode-go/pull/2945) and [PR 2948](https://github.com/Microsoft/vscode-go/pull/2948)

* [Ramya Rao (@ramya-rao-a)](https://github.com/ramya-rao-a)
    * Ensure the build tags from `go.buildTags` and `go.testTags` are respected by the `Go: Debug Test At Cursor` command. Fixes [Bug 2953](https://github.com/Microsoft/vscode-go/issues/2953) with [commit d6b6668](https://github.com/microsoft/vscode-go/commit/d6b666873a7fd75916dca77fa2bb0139d8f17c8f)
    * Ensure that test arguments passed to `go.testFlags` are treated as arguments and not build flags by delve when debugging tests. Fixes [Bug 2115](https://github.com/Microsoft/vscode-go/issues/2115) with [commit 9ab7b8bff](https://github.com/microsoft/vscode-go/commit/9ab7b8bff49c38830ae4625718f605ba73fec0dc)



## 0.11.9 - 5th November, 2019

* [Rebecca Stambler (@stamblerre)](https://github.com/stamblerre)
    * Run `go mod tidy` before installing tools to fix [Bug 2886](https://github.com/Microsoft/vscode-go/issues/2886) with [PR 2877](https://github.com/Microsoft/vscode-go/pull/2877)


## 0.11.8 - 5th November, 2019

* [Rebecca Stambler (@stamblerre)](https://github.com/stamblerre) & [Ramya Rao (@ramya-rao-a)](https://github.com/ramya-rao-a)
    * Use Go proxy to check if user has an older version of `gopls` and prompt to update accordingly. 
    This can be disabled using the new setting `go.useGoProxyToCheckForToolUpdates`.
    
* [Rebecca Stambler (@stamblerre)](https://github.com/stamblerre) 
    * Support installing Go tools in module mode when using Go 1.11. Previously, this worked only in Go 1.12 and above
    * Clear diagnostics when language server restarts to avoid linger errors from the previous run.
    * Enable the `Go to Implementation` feature when using the language server.

* [Aravind (@scriptonist)](https://github.com/scriptonist)
    * Fixes [Bug 2260](https://github.com/Microsoft/vscode-go/issues/2260) with [PR 2285](https://github.com/Microsoft/vscode-go/pull/2285)
    where extension failed to run tests if `-run` was part of the user provided test flags

* [Kaarthik Rao Bekal Radhakrishna (@karthikraobr)](https://github.com/karthikraobr)
    * Add flag `highlight` to `go.languageServerExperimentalFeatures` setting to allow disabling of the highlighting feature from language server. Fixes [Bug 2664](https://github.com/Microsoft/vscode-go/issues/2664) with [PR 2833](https://github.com/Microsoft/vscode-go/pull/2833)
    * Distinguish between arrays with `nil` value and zero length. Fixes [Bug 2813](https://github.com/Microsoft/vscode-go/issues/2813) with [PR 2839](https://github.com/Microsoft/vscode-go/pull/2839)
    * Sort standard library packages before others in the drop down result of the `Go: Add Import` command. [Feature Request 2683](https://github.com/Microsoft/vscode-go/issues/2683) implemented with [PR 2803](https://github.com/Microsoft/vscode-go/pull/2803)

* [Ramya Rao (@ramya-rao-a)](https://github.com/ramya-rao-a)
    * In Go 1.13, GO111MODULE with value `auto` inside the GOPATH now looks at the presence of go.mod file to determine module mode.
    Updated our debug adapter similarly to recognize module mode. Fixes [Bug 2828](https://github.com/Microsoft/vscode-go/issues/2828) with [PR 2846](https://github.com/Microsoft/vscode-go/pull/2846) 

* [Roman Levin (@romanlevin)](https://github.com/romanlevin) 
    * Fix the placeholder text when extracting method. [PR 2799](https://github.com/Microsoft/vscode-go/pull/2799)

* [Ilya Danilkin (@nezorflame)](https://github.com/nezorflame)
    * Updated links to `gopls` wiki and added link to recommended VS Code settings when using `gopls`. [PR 2852](https://github.com/Microsoft/vscode-go/pull/2852)

### Engineering improvements

* [Kegsay @Kegsay](https://github.com/Kegsay) & [Zac Bergquist (@zmb3)](https://github.com/zmb3)
    * Enable more rules via tslint.

* [Marcus Farkas (@ToothlessGear)](https://github.com/ToothlessGear)
    * Re-enable linux tests in travis runs.

* [Julio C. Ramos (@ramosisw)](https://github.com/ramosisw)
    * Use the new template for bug reports. [PR 2840](https://github.com/Microsoft/vscode-go/pull/2840)


## 0.11.7 - 27th September, 2019

### Bug Fixes

* [Ramya Rao (@ramya-rao-a)](https://github.com/ramya-rao-a)

    - Fix for [bug 2766](https://github.com/microsoft/vscode-go/issues/2766) where the `Go: Test All Packages In Workspace` command failed to run tests since the last update.
    - Fix for [bug 2765](https://github.com/microsoft/vscode-go/issues/2765) where the `Go: Build Workspace` command failed to run the build command since the last update
    - Fix for [bug 2770](https://github.com/microsoft/vscode-go/issues/2770) where failure to find the path to the go binary results in `gopls` results in the extension throwing error & not working as expected since the last update
    - Use `go vet .` instead of `go vet ./...` when vetting current package for better performance.

* [Quoc Truong (@quoctruong)](https://github.com/quoctruong)

    - Fix for bug where remote debugging failed if the configured remote path was just `/`. Fixes [Bug 2119](https://github.com/Microsoft/vscode-go/issues/2119) with [PR 2794](https://github.com/Microsoft/vscode-go/pull/2794)

* [Joel Hendrix (@jhendrixMSFT)](https://github.com/jhendrixMSFT)

    - Respect the `stopOnEntry` debug configuration by providing a dummy thread when no threads exist. Fixes [Bug 763](https://github.com/Microsoft/vscode-go/issues/763) with [PR 2762](https://github.com/Microsoft/vscode-go/pull/2762)

## 0.11.6 - 21st September, 2019

* The prompt to update your `gopls` that was introduced in the previous update, relied on making calls to https://proxy.golang.org.
In this patch release, we replace such calls with a check against a known hard-coded value for the latest version of `gopls`. Details on the next steps here are captured in the [issue 2776](https://github.com/microsoft/vscode-go/issues/2776)

## 0.11.5 - 19th September, 2019

### Debugging improvements
* [Quoc Truong (@quoctruong)](https://github.com/quoctruong)
    * Fix the bug where setting breakpoint fails if the remote program is started through dlv with --continue switch. [Bug 2690](https://github.com/Microsoft/vscode-go/issues/2690)
    * Fix the bug where disconnecting (after attaching to) the remote program terminates it [Bug 2592](https://github.com/Microsoft/vscode-go/issues/2592)
    * Fix the bug where setting breakpoint will fail if a breakpoint already exists (if dlv is started through multi client and another client sets the breakpoint).

* [Hary Prabowo Suryoatmojo (@haryps)](https://github.com/haryps)
    * Show a warning if an edit to a Go file is saved when a debug session is active. Fixes [Bug 2559](https://github.com/Microsoft/vscode-go/issues/2559) with [PR 2653](https://github.com/Microsoft/vscode-go/pull/2653)

### Tooling improvements

* [Rebecca Stambler (@stamblerre)](https://github.com/stamblerre)
    * Use the `latest` tag on `gopls` when installing instead of the master branch. Prompt to update `gopls` if you have an older version. [PR 2719](https://github.com/Microsoft/vscode-go/pull/2719)
    * Install the Go tools in module mode if supported. [PR 2700](https://github.com/Microsoft/vscode-go/pull/2700)

* [Ramya Rao (@ramya-rao-a)](https://github.com/ramya-rao-a)
    * `gopls` can now be used when using Go from the tip
    * A new status bar item "Go Modules" will show up when the extension has determined that modules are being used.
    On clicking, this will take you to the wiki page for [Go modules support in VS Code](https://github.com/microsoft/vscode-go/wiki/Go-modules-support-in-Visual-Studio-Code)

* [Nurbol Alpysbayev (@anurbol)](https://github.com/anurbol)
    * Allow the use of `go.alternateTools` setting to provide an alternative for `gopls`. [PR 2660](https://github.com/Microsoft/vscode-go/pull/2660)

## 0.11.4 - 9th July, 2019

* [Ramya Rao (@ramya-rao-a)](https://github.com/ramya-rao-a)
    * Revert marking `go.goroot` setting to be of scope `machine` in order to support it to be configured at worksapce level. More in this is discussed at [2576](https://github.com/microsoft/vscode-go/issues/2576).
    * Support custom arguments when running tests by passing them after `-args` in `go.testFlags` setting. Fixes [Bug 2457](https://github.com/microsoft/vscode-go/issues/2457) 

* [James George (@jamesgeorge007)](https://github.com/jamesgeorge007)
    * Update README to contain Table of Contents. [PR 2634](https://github.com/Microsoft/vscode-go/pull/2634)


## 0.11.2 - 5th July, 2019

* [Ramya Rao (@ramya-rao-a)](https://github.com/ramya-rao-a)
    * Mark only `go.goroot` and not `go.gopath`, `go.toolsGopath` setting to be of scope `machine` in order to support the latter two to be configured at worksapce level. More in this is discussed at [2576](https://github.com/microsoft/vscode-go/issues/2576).

* [Daniel Mundt (@dmundt)](https://github.com/dmundt)
    * Update the banner color to have a beter color contrast witht he new logo in the marketplace. [PR 2631](https://github.com/Microsoft/vscode-go/pull/2631)

## 0.11.1 - 2nd July, 2019

### Bug Fixes

* [Daniel Mundt (@dmundt)](https://github.com/dmundt)
    * Update the extension to use new Go logo! [PR 2582](https://github.com/Microsoft/vscode-go/pull/2582)

* [Cooper Maruyama (@coopermaruyama)](https://github.com/coopermaruyama)
    * The values in the `go.testEnvVars` setting should override the ones in the file specified in the `go.testEnvFile` setting rather than the other way around. Fixes [Bug 2398](https://github.com/Microsoft/vscode-go/issues/2398) with [PR 2585](https://github.com/Microsoft/vscode-go/pull/2585)

* [Benjamin Kane (@bbkane)](https://github.com/bbkane)
    * Add link to all the code snippets provided by the extension in the README. [PR 2603](https://github.com/Microsoft/vscode-go/pull/2603)

* [Ramya Rao (@ramya-rao-a)](https://github.com/ramya-rao-a)
    * Support the `output` attribute in the debug configuration when `mode` is set to `test`. Fixes [Bug 2445](https://github.com/Microsoft/vscode-go/issues/2445) with [commit 373f0743](https://github.com/microsoft/vscode-go/commit/373f07436b81da8f0da5696e53f29f4b2a50c069) 
    * Fix bug that got introduced in the previous update where nested variables show empty values when debugging. Fixes [Bug 2601](https://github.com/Microsoft/vscode-go/issues/2601) with [commit e89118e42](https://github.com/microsoft/vscode-go/commit/e89118e42ba581453f3a5587840fef915b74db68)
    * Warnings regarding the inability to find the go binary in the PATH environment variable now includes the value of the PATH being checked.
    * The prompt to choose `goimports` instead of the default `goreturns` as the formatting tool when using modules without the language server, now
    has the option to not be shown again for cases when you don't want to use `goimports`. Fixes [Bug 2578](https://github.com/Microsoft/vscode-go/issues/2578) with [commit 658db8d4](https://github.com/microsoft/vscode-go/commit/658db8d45f3a38eafcf536e73326ad98946c133c)
    * Avoid unwanted prompt to re-compile tools when current goroot is different from the previous only in terms of casing. Fixes [Bug 2606](https://github.com/Microsoft/vscode-go/issues/2606) with [commit b0a2d2d](https://github.com/microsoft/vscode-go/commit/b0a2d2debb5c1e32f09184060572cb86ad900a81)
    * Preserve text highlighting as part of code coverage in multiple editor groups. Fixes [Bug 2608](https://github.com/Microsoft/vscode-go/issues/2608) with [commit 0de7e94e](https://github.com/microsoft/vscode-go/commit/0de7e94e4d313b06ab63dcd484aa85405941e771)
    * Update code coverage decorators in the visible editor immediately after corresponding setting is changed rather than wait for focusing on the editor. [commit 86df86fd6](https://github.com/microsoft/vscode-go/commit/86df86fd65b9c360b033c4b58af6fd8c0125c17e)
    * Mark `go.goroot`, `go.gopath` and `go.toolsGopath` settings to be of scope `machine` as per upstream request
    [2576](https://github.com/microsoft/vscode-go/issues/2576) from VS Code to better support remote scenarios.

## 0.11.0 - 17th June, 2019

* [@BetaXOi](https://github.com/BetaXOi) & [Joel Hendrix (@jhendrixMSFT)](https://github.com/jhendrixMSFT)
    * When debugging, support attaching to a local Go process and detaching gracefully without killing the process.
    This uses the [attach](https://github.com/go-delve/delve/blob/master/Documentation/usage/dlv_attach.md) command 
    [delve](https://github.com/go-delve/delve). [Feature Request 1599](https://github.com/Microsoft/vscode-go/issues/1599) implemented with [PR 2125](https://github.com/Microsoft/vscode-go/pull/2125).

    Please note the feature of attaching to a local process using process id only works when the process is started by running the compiled code i.e the executable and not by using the command `go run`. This is a limitation from delve.

* [@SteelPhase](https://github.com/SteelPhase)
    * A new command `Go: Restart Language Server` to restart the language server which previously was possible only by reloading the VS Code window. [Feature Request 2500](https://github.com/Microsoft/vscode-go/issues/2500) implemented with [PR 2530](https://github.com/Microsoft/vscode-go/pull/2530)

* [Rebecca Stambler (@stamblerre)](https://github.com/stamblerre)
    * Enable diagnostics feature from `gopls` by default and add the feature to provide to clickable Godoc links for import statements. [PR 2518](https://github.com/microsoft/vscode-go/pull/2518)

* [Ian Cottrell (@ianthehat)](https://github.com/ianthehat)
    * Add a new option `incrementalSync` to `go.languageServerExperimentalFeatures` setting. If true, the language server will accept incremental document synchronization. [PR 2493](https://github.com/Microsoft/vscode-go/pull/2493)

* [Luis GG (@lggomez)](https://github.com/lggomez)
    * Fix issues with signature help getting triggered at wrong times. Fixes [Bug 2481](https://github.com/Microsoft/vscode-go/issues/2481) with [PR 2496](https://github.com/Microsoft/vscode-go/pull/2496)

* [Caleb Doxsey (@calebdoxsey )](https://github.com/calebdoxsey)
    * Improve syntax highlighting in `go.mod` files. Fixes [Bug 2423](https://github.com/Microsoft/vscode-go/issues/2423) with [PR 2424](https://github.com/Microsoft/vscode-go/pull/2424)

* [@tamayika](https://github.com/tamayika)
    * Resolve `${workspaceRoot}` and `${workspaceFolder}` for the `-vetTtool` flag provided in `go.vetFlags` setting. [Feature Request 2527](https://github.com/Microsoft/vscode-go/issues/2527) implemented with [PR 2528](https://github.com/Microsoft/vscode-go/pull/2528)

* [John (@pseudo-su)](https://github.com/pseudo-su)
    * Resolve `${workspaceRoot}` and `${workspaceFolder}` for the values provided to the `go.alternateTools` setting. [Feature Request 2543](https://github.com/Microsoft/vscode-go/issues/2543) implemented with [PR 2544](https://github.com/Microsoft/vscode-go/pull/2544)

* [Stuart Grigg (@stuartgrigg)](https://github.com/stuartgrigg)
    * Improve linting in the vscode-go project. [PR 2524](https://github.com/Microsoft/vscode-go/pull/2524) and [PR 2568](https://github.com/Microsoft/vscode-go/pull/2568)

* [Ramya Rao (@ramya-rao-a)](https://github.com/ramya-rao-a)
    * Ensure Go binary is in the PATH when running Go tools. Fixes [Bug 2514](https://github.com/Microsoft/vscode-go/issues/2514) with [commit d93a0aec](https://github.com/microsoft/vscode-go/commit/d93a0aec2a1a57e820cff3a9511cedbc7f13b61c)
    * Use `gotype-live` to provide diagnostics as you type only when the user is not using `gopls` and is not in module mode. This is because `gopls` supports this feature out of the box and the tool doesnt support modules. Fixes [Bug 1950](https://github.com/Microsoft/vscode-go/issues/1950) with [commit d1bf95c5](https://github.com/microsoft/vscode-go/commit/d1bf95c51d4bf3e730689045ef8c78de85d21152)


## 0.10.2 - 30th April, 2019

This patch release has fixes for the below bugs
- [Bug 2469](https://github.com/Microsoft/vscode-go/issues/2469): When the setting `go.autocompleteUnimportedPackages` is enabled,
packages show up in completion list when typing `.` after a variable or existing package.
- [Bug 2473](https://github.com/Microsoft/vscode-go/issues/2473): Adding of missing imports and removal of unused imports don't work on saving file after using `gopls`.

## 0.10.1 - 25th April, 2019

This patch release has fixes for the below bugs

- [Bug 2459](https://github.com/Microsoft/vscode-go/issues/2459): `gopls` crashes when `-trace` is set in the `go.languageServerFlags` setting
- [Bug 2461](https://github.com/Microsoft/vscode-go/issues/2461): Extension uses high CPU due to being stuck in an infinite loop when `go.useLanguageServer` is set to `true`, but no language server can be found
- [Bug 2458](https://github.com/Microsoft/vscode-go/issues/2458): Reference to GOPATH when dependent tools are missing misleads users to think that they need GOPATH for the extension to work


## 0.10.0 - 23rd April, 2019

### Go Modules support improvements

* [Caleb Doxsey (@calebdoxsey )](https://github.com/calebdoxsey)
    * Add grammar for `go.mod` and `go.sum` files, thus providing syntax highlighting for them. [Feature Request 1886](https://github.com/Microsoft/vscode-go/issues/1886) implemented with [PR 2344](https://github.com/Microsoft/vscode-go/pull/2344)

* [Ramya Rao (@ramya-rao-a)](https://github.com/ramya-rao-a)
  * Support `gopls`, the language server from Google as the one from Sourcegraph is no longer under active development. Also because `gopls` supports Go modules. [PR 2383](https://github.com/Microsoft/vscode-go/pull/2383). Please read our [updated README on language servers](https://github.com/Microsoft/vscode-go/tree/8ea6e4708dfd141ab65b4c7eb4f71e55d098a222#go-language-server-experimental) for the latest on what we recommend.
  * Use `goimports` for formatting when using Go modules without the language server because `goreturns`(the default formatting tool) doesn't work with modules yet. Fixes [Bug 2309](https://github.com/Microsoft/vscode-go/issues/2309)
  * Fix build on save, install and debug features when `GO111MODULE` is set to `on` inside the GOPATH. Fixes [Bug 2238](https://github.com/Microsoft/vscode-go/issues/2238) with [commit 15f571e4](https://github.com/Microsoft/vscode-go/commit/15f571e490e35a4c531aca6585aae7d07dfaae93)
    

### New features

* [Aswin M Prabhu (@aswinmprabhu)](https://github.com/aswinmprabhu)
    * Refactor commands to extract functions and variables using [godoctor](https://github.com/godoctor/godoctor). [Feature Request 588](https://github.com/Microsoft/vscode-go/issues/588) implemented with [PR 2139](https://github.com/Microsoft/vscode-go/pull/2139)
        - `Go: Extract to function`
        - `Go: Extract to variable`


### Debugging improvements

* [Vlad Barosan (@vladbarosan)](https://github.com/vladbarosan)
    * Fix issue of debug file not being cleared after debugging on Windows. Fixes [Bug 2265](https://github.com/Microsoft/vscode-go/issues/2265) with [PR 2332](https://github.com/Microsoft/vscode-go/pull/2332)

* [Joel Hendrix (@jhendrixMSFT)](https://github.com/jhendrixMSFT)
    * Fix variable display when debugging when the name has `-` in it. Fixes [Bug 2328](https://github.com/Microsoft/vscode-go/issues/2328) with [PR 2320](https://github.com/Microsoft/vscode-go/pull/2320)

* [Alex Schade (@aschade92)](https://github.com/aschade92)
    * You can now control whether global variables are shown or not in the variable pane while debugging by tweaking the `showGlobalVariables` property in the `go.delveConfig` setting. [Feature Request 2323](https://github.com/Microsoft/vscode-go/issues/2323) implemented with [PR 2351](https://github.com/Microsoft/vscode-go/pull/2351)



### Others

* [Filippo Valsorda (@FiloSottile)](https://github.com/FiloSottile) & [Vlad Barosan (@vladbarosan)](https://github.com/vladbarosan)
    * Avoid prompts to re-compile Go tools when the `go.toolsGopath` is different between workspaces. [PR 1589](https://github.com/Microsoft/vscode-go/pull/1589)

* [Luis GG (@lggomez)](https://github.com/lggomez)
    * Avoid moving to the next parameter in the Signature Help feature, when provided parameter value is a string with commas. Fixes [Bug 1682](https://github.com/Microsoft/vscode-go/issues/1682) with [PR 1738](https://github.com/Microsoft/vscode-go/pull/1738)
    * Improvements to the README for the debug adapter that provides information on how to debug the debug adapter. [PR 2341](https://github.com/Microsoft/vscode-go/pull/2341)
    * Add module definitions for test fixtures. [PR 2306](https://github.com/Microsoft/vscode-go/pull/2306)

* [Sardorbek (@oneslash)](https://github.com/oneslash)
    * Remove support for older versions of Go. Fixes [Bug 1026](https://github.com/Microsoft/vscode-go/issues/1026) with [PR 2319](https://github.com/Microsoft/vscode-go/pull/2319)
    * Fix auto-completion when there is a string with `//` in the same line before the current position. Fixes [Bug 2240](https://github.com/Microsoft/vscode-go/issues/2240) with [PR 2316](https://github.com/Microsoft/vscode-go/pull/2316)

* [Edouard SCHWEISGUTH (@Edznux)](https://github.com/Edznux)
    * Fix single quotes uses for JSON examples in setting descriptions. [PR 2036](https://github.com/Microsoft/vscode-go/pull/2036)

* [Utsob Roy (@uroybd)](https://github.com/uroybd)
    * Improve the snippet for anonymous go function. [PR 2354](https://github.com/Microsoft/vscode-go/pull/2354)

* [Chris Broadfoot (@broady)](https://github.com/broady)
    * Improve documentation usage of VS Code commands in README. Fixes [Bug 2385](https://github.com/Microsoft/vscode-go/issues/2385) with [PR 2390](https://github.com/Microsoft/vscode-go/pull/2390)

* [Jackson Kearl (@JacksonKearl)](https://github.com/JacksonKearl) & [Vlad Barosan (@vladbarosan)](https://github.com/vladbarosan)
    * Use the latest apis for the Outline feature. [Feature Request 1772](https://github.com/Microsoft/vscode-go/issues/1772) implemented with [PR 1795](https://github.com/Microsoft/vscode-go/pull/1795)

* [Ramya Rao (@ramya-rao-a)](https://github.com/ramya-rao-a)
    * Clean up the temporary directory created by the Go extension when VS Code window is closed. Fixes [Bug 2188](https://github.com/Microsoft/vscode-go/issues/2188) with [commit 4a241f80](https://github.com/Microsoft/vscode-go/commit/4a241f806809465afa7085a3f62729ff37fa63cd)
    * Show the start of on save features in the output panel. Fixes [Bug 1869](https://github.com/Microsoft/vscode-go/issues/1869) with [commit 058eccf17](https://github.com/Microsoft/vscode-go/commit/058eccf17f1b0eebd607581591828531d768b98e)
    * Ignore `GOBIN` when user has set `go.toolsGopath` setting. Fixes [Bug 2339](https://github.com/Microsoft/vscode-go/issues/2339) with [commit 9f99c30](https://github.com/Microsoft/vscode-go/commit/9f99c306e00209a221abc1962c4f419565141ffb)
       

## 0.9.2 - 12th February, 2019

* When the program being debugged closes naturally, avoid showing the error from delve when trying to halt it. Fixes [Bug 2313](https://github.com/Microsoft/vscode-go/issues/2313) with [commit fd5a488c2](https://github.com/Microsoft/vscode-go/commit/fd5a488c2d73d27cbe3ce9f32be8bd0b586ef108)

## 0.9.1 - 6th February, 2019

* Fix regression where benchmarks get run without the -bench flag

## 0.9.0 - 6th February, 2019

### Debugging improvements

* [@xiphon](https://github.com/xiphon)
    * Fix the Pause command. Fixes [Bug 978](https://github.com/Microsoft/vscode-go/issues/978) with [PR 2126](https://github.com/Microsoft/vscode-go/pull/2126)
    * Allow adding/removing breakpoints when debuggee is running. Fixes [Bug 2002](https://github.com/Microsoft/vscode-go/issues/2002) with [PR 2128](https://github.com/Microsoft/vscode-go/pull/2128)
    * Use unique stack frame ids to be compliant with Debug Adapter Protocol. [PR 2130](https://github.com/Microsoft/vscode-go/pull/2130)

* [Joel Hendrix (@jhendrixMSFT)](https://github.com/jhendrixMSFT)
    * Display nested content of structs in variables pane. Fixes [Bug 1010](https://github.com/Microsoft/vscode-go/issues/1010) with [PR 2198](https://github.com/Microsoft/vscode-go/pull/2198)
    * Display shadowed variables in variables pane. Fixes [Bug 1974](https://github.com/Microsoft/vscode-go/issues/1974) with [PR 2254](https://github.com/Microsoft/vscode-go/pull/2254)
    * Fix the slowness during debugging that got introduced a few releases ago, by caching the package info used to call `ListPackageVars` command in delve. [PR 2289](https://github.com/Microsoft/vscode-go/pull/2289)

* [Adrian Suwała (@Ashiroq)](https://github.com/Ashiroq) & * [Vlad Barosan (@vladbarosan)](https://github.com/vladbarosan)
    * New command `Go: Debug Test at Cursor` to debug the test function under the cursor. This provides the same feature as the debug codelens, but in the form of a command. [Feature Request 1088](https://github.com/Microsoft/vscode-go/issues/1088) implemented with [PR 2059](https://github.com/Microsoft/vscode-go/pull/2059)

* [Segev Finer (@segevfiner)](https://github.com/segevfiner) 
    * Fix bug that got introduced in the previous release where only the top call stack frame was shown. Fixes [Bug 2187](https://github.com/Microsoft/vscode-go/issues/2187) with [PR 2200](https://github.com/Microsoft/vscode-go/pull/2200)
    * Upstream bug fix in VS Code to avoid the frequent jump to `proc.go` file when stepping in/out during debugging. Fixes https://github.com/Microsoft/vscode/issues/65920

* [Bryce Kahle (@brycekahle)](https://github.com/brycekahle)
    * Use `LoggingDebugSession` to show logs from the VS Code debug adapter. [Feature Request 858](https://github.com/Microsoft/vscode-go/issues/858) implemented with [PR 2081](https://github.com/Microsoft/vscode-go/pull/2081)

* [Ramya Rao (@ramya-rao-a)](https://github.com/ramya-rao-a)
    * Trace levels updated to include `log` which would be the old `verbose`. The new `verbose` will include logs from the VS Code debug adapter. 
    * Avoid showing global variables by default as it affects performance. [PR 2133](https://github.com/Microsoft/vscode-go/pull/2133)

* [Kuntal Majumder (@hellozee)](https://github.com/hellozee)
    * Use the new respository link for delve. [PR 2277](https://github.com/Microsoft/vscode-go/pull/2277)

* [Jonathan Hernández (@aggressivepixels)](https://github.com/aggressivepixels)
    * Skip installing delve on 32 bit platforms that dont support it. Fixes [Bug 2191](https://github.com/Microsoft/vscode-go/issues/2191) with [PR 2195](https://github.com/Microsoft/vscode-go/pull/2195)


### Others

* [Ramya Rao (@ramya-rao-a)](https://github.com/ramya-rao-a)
    * When no folder is opened in VS Code, `Go to definition` feature now works on individual files. Fixes [Bug 2246](https://github.com/Microsoft/vscode-go/issues/2246) with [commit 58817b8](https://github.com/Microsoft/vscode-go/commit/58817b85b1609c3d939f9f6b5429817fafe93c69)
    * When the main module is opened in VS Code, `Go to definition` feature now works for sub modules as well. Fixes [Bug 2180](https://github.com/Microsoft/vscode-go/issues/2180) with [PR 2262](https://github.com/Microsoft/vscode-go/pull/2262)
    * Run the on save features only for current file. This will improve performance when multiple files are being saved at once, for eg: after find replace across files. Fixes [Bug 2202](https://github.com/Microsoft/vscode-go/issues/2202) with [commit cf0a61c](https://github.com/Microsoft/vscode-go/commit/cf0a61c20b6b883e57c01e344ec943024cbccad7)
    * Allow disabling of documentation in the auto-completion widget to solve the perf issue due to multiple `go doc` processes being spawned. Fixes [Bug 2152](https://github.com/Microsoft/vscode-go/issues/2152) with [commit e4522ba1](https://github.com/Microsoft/vscode-go/commit/e4522ba15e8216e2bafd330453bc21ad4ce42771). This is done using the flag `-excludeDocs` in the `go.gocodeFlags` setting.
    
* [Catalin Pirvu (@katakonst)](https://github.com/katakonst)
    * Show test coverage even if the test fails. [Feature Request 2193](https://github.com/Microsoft/vscode-go/issues/2193) implemented with [PR 2263](https://github.com/Microsoft/vscode-go/pull/2263)

* [Karl Goffin (@kagof)](https://github.com/kagof)
    * Suggest exported member name only at the start of the comment. Fixes [Bug 2063](https://github.com/Microsoft/vscode-go/issues/2063) with [PR 2070](https://github.com/Microsoft/vscode-go/pull/2070)

* [Kaarthik Rao Bekal Radhakrishna (@karthikraobr)](https://github.com/karthikraobr)
    * Avoid invalidating code coverage when updating single line comments. [PR 1996](https://github.com/Microsoft/vscode-go/pull/1996)

* [Shreyas Karnik (@shreyu86)](https://github.com/shreyu86)
    * Fix tool descriptions in the dropdown from `Go: Install/Update Tools` command. [PR 2235](https://github.com/
Microsoft/vscode-go/pull/2235)

* [Sardorbek (@oneslash)](https://github.com/oneslash)
    * Use `godef` instead of the fork for modules as all changes are merged upstream now. [PR 2234](https://github.com/Microsoft/vscode-go/pull/2234)
    * Replace use of megacheck with staticcheck as the former is deprecated. Fixes [Bug 2231](https://github.com/Microsoft/vscode-go/issues/2231) with [PR 2232](https://github.com/Microsoft/vscode-go/pull/2232)

* [kerem (@keremgocen)](https://github.com/keremgocen)
    * Check if the file at the expected tool path is executable before using it. Fixes [Bug 2220](https://github.com/Microsoft/vscode-go/issues/2220) with [PR 2230](https://github.com/Microsoft/vscode-go/pull/2230)

* [Segev Finer (@segevfiner)](https://github.com/segevfiner) 
    * Use the right documentation in auto-completion widget when there are multiple functions of the same name but on different receivers. Fixes [Bug 2107](https://github.com/Microsoft/vscode-go/issues/2107) with [PR 2215](https://github.com/Microsoft/vscode-go/pull/2215)

* [@richardatphilo](https://github.com/richardatphilo)
    * Fix `Find all references` feature when text is selected. Fixes [Bug 2197](https://github.com/Microsoft/vscode-go/issues/2197) with [PR 2226](https://github.com/Microsoft/vscode-go/pull/2226)




## 0.8.0 - 12th December, 2018

### Modules

* [Rebecca Stambler (@stamblerre)](https://github.com/stamblerre)
    * Support modules when `GO111MODULE` is explicitly set inside GOPATH.

* [Ramya Rao (@ramya-rao-a)](https://github.com/ramya-rao-a)
    * Support Go to Definition feature when using modules even when VS Code is not started from the same path as the project.
    * Support Go to Definition feature on a symbol from a file from module cache.

### Debugging 

* [Bryce Kahle (@brycekahle)](https://github.com/brycekahle)
    * Support setting of variables during debugging in the variable pane. [Feature Request 1129](https://github.com/Microsoft/vscode-go/issues/1129) implemented with [PR 2076](https://github.com/Microsoft/vscode-go/pull/2076)
    * Show pointer values during debugging in the variable pane. [Feature Request 1989](https://github.com/Microsoft/vscode-go/issues/1989) implemented with [PR 2075](https://github.com/Microsoft/vscode-go/pull/2075)
    * Support the paging feature in stack traces during debugging. [Feature Request 946](https://github.com/Microsoft/vscode-go/issues/946) implemented with [PR 2080](https://github.com/Microsoft/vscode-go/pull/2080)
    * Run without debugging should use current file when the debug configuration points to package and respect the args, buildFlags set in the debug configuration. Fixes [Bug 2085](https://github.com/Microsoft/vscode-go/issues/2085) & [Bug 2086](https://github.com/Microsoft/vscode-go/issues/2086) with [PR 2123](https://github.com/Microsoft/vscode-go/pull/2123)
    
* [Segev Finer (@segevfiner)](https://github.com/segevfiner) 
    * Use `dlv` from the path set in the `go.toolsGopath` setting. Fixes [Bug 2099](https://github.com/Microsoft/vscode-go/issues/2099) with [PR 2108](https://github.com/Microsoft/vscode-go/pull/2108)

### Code Navigation

* [Kaarthik Rao Bekal Radhakrishna (@karthikraobr)](https://github.com/karthikraobr)
    * Differentiate structs from interfaces in the outline view. [PR 2114](https://github.com/Microsoft/vscode-go/pull/2114)

* [Dima (@hummerd)](https://github.com/hummerd)
    * Support the `Go to Type Definition` & `Peek to Type Definition` commands. [Feature Request 2121](https://github.com/Microsoft/vscode-go/issues/2121) implemented with [PR 2136](https://github.com/Microsoft/vscode-go/pull/2136)

### Diagnostics

* [Segev Finer (@segevfiner)](https://github.com/segevfiner) 
    * Avoid duplicate diagnostics when using tasks with build on save feature. Fixes [Bug 2100](https://github.com/Microsoft/vscode-go/issues/2100) with [PR 2109](https://github.com/Microsoft/vscode-go/pull/2109)
    * Set diagnostic source so that each problem in the Problems view shows the source. Fixes [Bug 2101](https://github.com/Microsoft/vscode-go/issues/2101) with [PR 2109](https://github.com/Microsoft/vscode-go/pull/2109)
    

### Testing

* [Charles Kenney (@Charliekenney23)](https://github.com/Charliekenney23)
    * Support test functions with names `Test`, `Example` in codelens. Fixes [Bug 2071](https://github.com/Microsoft/vscode-go/issues/2071) with [PR 2072](https://github.com/Microsoft/vscode-go/pull/2072)

* [JP Moresmau (@JPMoresmau)](https://github.com/JPMoresmau)
    * Fix bug where tests from another file are run due to partial match of function names. Fixes [Bug 2144](https://github.com/Microsoft/vscode-go/issues/2144) with [PR 2155](https://github.com/Microsoft/vscode-go/pull/2155)


### Others

* [Nisheet Sinvhal (@Ashniu123)](https://github.com/Ashniu123)
    * Rebuild the package after running `Go: Get Package` to get rid of the missing import errors. Fixes [Bug 2087](https://github.com/Microsoft/vscode-go/issues/2087) with [PR 2129](https://github.com/Microsoft/vscode-go/pull/2129)

* [Zac Bergquist (@zmb3)](https://github.com/zmb3)
    * Close the gocode daemon when closing VS Code. Fixes [Bug 2132](https://github.com/Microsoft/vscode-go/issues/2132) with [PR 2137](https://github.com/Microsoft/vscode-go/pull/2137)

* [Sardorbek (@oneslash)](https://github.com/oneslash)
    * Fix error that shows up when typing if no packages are found. Fixes [Bug 2134](https://github.com/Microsoft/vscode-go/issues/2134) with [PR 2135](https://github.com/Microsoft/vscode-go/pull/2135)


## 0.7.0 - 6th November, 2018

* [Segev Finer (@segevfiner)](https://github.com/segevfiner) 
    * Support documentation in auto-completion widget. [Feature Request 194](https://github.com/Microsoft/vscode-go/issues/194) implemented with [PR 2054](https://github.com/Microsoft/vscode-go/pull/2054)

* [Kaarthik Rao Bekal Radhakrishna (@karthikraobr)](https://github.com/karthikraobr)
    * Support `Copy Value`, `Copy as expression` and `Add to Watch` features in the context menu on the variables pane in the debug viewlet. [Feature Request 1990](https://github.com/Microsoft/vscode-go/issues/1990) implemented with [PR 2020](https://github.com/Microsoft/vscode-go/pull/2020)

* [Sewon Park (@sphawk)](https://github.com/sphawk)
    * `go.gopath` & `go.toolsGopath` settings now support the use of environment variables using the format `${env:XXX}`. [Feature Request 1732](https://github.com/Microsoft/vscode-go/issues/1732) implemented with [PR 1743](https://github.com/Microsoft/vscode-go/pull/1743)

* [Ramya Rao (@ramya-rao-a)](https://github.com/ramya-rao-a)
    * Language Server from Sourcegraph is now supported on Windows as well.
    * Fallback to using `nsf/gocode` when using Go version 1.8 or older due to [mdempsky/gocode#73](https://github.com/mdempsky/gocode/issues/73)
    * `golint` and `gogetdoc` are no longer supported in Go version 1.8 or older
    * Use `go doc` instead of `godoc` for the showing the documentation when hovering over symbols and the Signature Help widget.

* [Marcus Farkas (@ToothlessGear)](https://github.com/ToothlessGear)
    * Pass list of packages to single `go build` call instead of calling `go build` on each package to improve performance. Fixes [Bug 1890](https://github.com/Microsoft/vscode-go/issues/1890) with [PR 2021](https://github.com/Microsoft/vscode-go/pull/2021)

* [Denys Yaroshenko (@freezlite)](https://github.com/freezlite)
    * Skip auto-generated stack frames from delve. Fixes [Bug 1987](https://github.com/Microsoft/vscode-go/issues/1987) & [Bug 2038](https://github.com/Microsoft/vscode-go/issues/2038) with [PR 2029](https://github.com/Microsoft/vscode-go/pull/2029)

* [Diogo Monteiro (@diogogmt)](https://github.com/diogogmt)
    * Clear coverage decorators before applying new ones to avoid brighthned coverages. Fixes [Bug 2045](https://github.com/Microsoft/vscode-go/issues/2045) with [PR 2047](https://github.com/Microsoft/vscode-go/pull/2047)

Engineering Updates

* [Alexandros Dorodoulis (@alexdor)](https://github.com/alexdor)
    * Update all dependencies and use latest typescript. [PR 2014](https://github.com/Microsoft/vscode-go/pull/2014)
    * Use latest version in `launch.json` and `tasks.json` files, update README for debugging. [PR 2013](https://github.com/Microsoft/vscode-go/pull/2013)

* [AnguloHerrera (@angulito)](https://github.com/angulito)
    * Fix failing travis tests

* [@SteelPhase](https://github.com/SteelPhase)
    * Refactor the fix for [Bug 2045](https://github.com/Microsoft/vscode-go/issues/2045) with [PR 2068](https://github.com/Microsoft/vscode-go/pull/2068)

* [@wachino](https://github.com/wachino)
    * Add more tests for util.ts file

Documentation Updates

* [@annnnur](https://github.com/annnnur)
* [Zachary Russell (@zachary-russell)](https://github.com/zachary-russell)
* [Joel Williams (@flowonyx)](https://github.com/flowonyx)
* [Wim (@42wim )](https://github.com/42wim )
* [@nxadm](https://github.com/nxadm)

## 0.6.93 - 18th October, 2018

Fix for issue with installing/updating tools when using the `Go: Install/Update Tools` command.
[Bug 2024](https://github.com/Microsoft/vscode-go/issues/1874) fixed by [Kaarthik Rao Bekal Radhakrishna (@karthikraobr)](https://github.com/karthikraobr) and [Ramya Rao (@ramya-rao-a)](https://github.com/ramya-rao-a)

## 0.6.92 - 17th October, 2018

* [Logan (@brainsnail)](https://github.com/brainsnail)
    * Add option `file` to `go.lintOnSave` setting to enable linting just the current file instead of package/workspace on file save. [Feature Request 1931](https://github.com/Microsoft/vscode-go/issues/1931) implemented with [PR 1965](https://github.com/Microsoft/vscode-go/pull/1965)

* [饺子w (@eternal-flame-AD)](https://github.com/eternal-flame-AD)
    * Support auto-completion during cross-compilation. Fixes [Bug 1874](https://github.com/Microsoft/vscode-go/issues/1874) with [PR 2015](https://github.com/Microsoft/vscode-go/pull/2015)

* [Ralph Schmieder (@rschmied)](https://github.com/rschmied)
    * Enable the use of `args` in test flags to pass arguments to tests. Fixes [Bug 1534](https://github.com/Microsoft/vscode-go/issues/1534) with [PR 1976](https://github.com/Microsoft/vscode-go/pull/1976)

* [Tobiasz Heller (@nephe)](https://github.com/nephe)
    * New snippet for `select` statements. [PR 2004](https://github.com/Microsoft/vscode-go/pull/2004)

* [Vimal Kumar (@vimak78)](https://github.com/vimak78)
    * Include out of the box commands for Go to definition, implementation and symbol in the `Go: Show All Commands` feature. [Feature Request 1822](https://github.com/Microsoft/vscode-go/issues/1822) implmented with [PR 1952](https://github.com/Microsoft/vscode-go/pull/1952)

* [Cezar Sá Espinola (@cezarsa)](https://github.com/cezarsa)
    * Use different icons for structs, interfaces and types. [PR 1961](https://github.com/Microsoft/vscode-go/pull/1961)

* [Kaarthik Rao Bekal Radhakrishna (@karthikraobr)](https://github.com/karthikraobr)
    * Use the new import path for `golint`. Fixes [Bug 1997](https://github.com/Microsoft/vscode-go/issues/1997) with [PR 1998](https://github.com/Microsoft/vscode-go/pull/1998)

* [ShowerYing (@showerying)](https://github.com/showerying), [Ramya Rao (@ramya-rao-a)](https://github.com/ramya-rao-a)
    * Remove `godoc` from the list of installable Go tools as it doesnt support CLI mode anymore. Use `godoc` binary which is shipped as part of the Go distribution instead.

* [Jay R. Wren (@jrwren)](https://github.com/jrwren)
    * Fix the bug where the forks of `gocode` & `godef` failed to install when user has multiple GOPATH. Fixes [Bug 1966](https://github.com/Microsoft/vscode-go/issues/1966) with [PR 1988](https://github.com/Microsoft/vscode-go/pull/1988)

* [Bradley Weston (@bweston92)](https://github.com/bweston92)
    * Include bazel option in `go.gocodePackageLookupMode` setting. Note: This only applies when using nsf/gocode. Latest versions of the Go extension uses mdempsky/gocode by default. [PR 1908](https://github.com/Microsoft/vscode-go/pull/1908)

* [Ramya Rao (@ramya-rao-a)](https://github.com/ramya-rao-a)
    * Fix the regression introduced in the previous update where the testify suites arent being indentified as tests by the codelens unless `go.gotoSymbol.includeImports` was enabled.
    * Fix the regression where auto-completions are messed up when multiple packages match with the one being used. Fixes [Bug 2011](https://github.com/Microsoft/vscode-go/issues/2011) with [commit d789de0f](https://github.com/Microsoft/vscode-go/commit/d789de0f9561a1c9aa979a145cb64bcbfbe185cf)

Documentation Updates

* [@chiijlaw](https://github.com/chiijlaw)
* [Miguel Carvajal (@krvajal)](https://github.com/krvajal)
* [Forrest Cahoon (@forrcaho)](https://github.com/forrcaho)

Engineering Updates

* [@wachino](https://github.com/wachino)
    * Fix failing tests with [PR 2016](https://github.com/Microsoft/vscode-go/pull/2016)

* [Nguyen Long Nhat (@torn4dom4n)](https://github.com/torn4dom4n)
    * Replace the use of deprecated `$workspaceRoot` with `$workspaceFolder`. [PR 1977](https://github.com/Microsoft/vscode-go/pull/1977)



## 0.6.91 - 10th October, 2018

* [Mathias Griffe (@Mathiasgr)](https://github.com/MathiasGr)
    * Fix the regression introduced in the previous update where the testify suites arent being indentified as tests by the codelens. [Bug 1968](https://github.com/Microsoft/vscode-go/issues/1968) fixed with [PR 1969](https://github.com/Microsoft/vscode-go/pull/1969)

* [Nuruddin Ashr (@uudashr)](https://github.com/uudashr) and [Alec Thomas (@alecthomas)](https://github.com/alecthomas)
    * Improve the `iferr` snippet. [PR 1980](https://github.com/Microsoft/vscode-go/pull/1980) fixes [Bug 1962](https://github.com/Microsoft/vscode-go/issues/1962)

* [Ramya Rao (@ramya-rao-a)](https://github.com/ramya-rao-a)
    * Fix the bug where code coverage is not displayed when using Go modules. [Bug 1927](https://github.com/Microsoft/vscode-go/issues/1927)
    * Fix the bug where file paths in the test output are not clickable when using Go modules. [Bug 1973](https://github.com/Microsoft/vscode-go/issues/1973)
    * Dont display the `Analysis Tools Missing` warning for the forks of `godef` and `gocode`. They are needed only when using Go modules and there are prompts to install them when the extension detects the use of modules.


## 0.6.90 - 3rd October, 2018

* [Rebecca Stambler (@stamblerre)](https://github.com/stamblerre)
    * Use of forks for the tools `godef` and `gocode` to provide `Go to definition` and `Auto-completion` features respectively when using Go modules. The binaries installed from these forks will have the suffix `-gomod` and will only be used when you use Go modules.

* [Bianca Rosa de Mendonça (@biancarosa)](https://github.com/biancarosa)
    * New commands `Go: Benchmark File`, `Go: Benchmark Package` and codelens to run all the benchmarks in current file & package respectively. [Feature Request 1522](https://github.com/Microsoft/vscode-go/issues/1522) with [PR 1898](https://github.com/Microsoft/vscode-go/pull/1898) & [PR 1899](https://github.com/Microsoft/vscode-go/pull/1899)

* [Jeffrey Bean (@jeffbean)](https://github.com/jeffbean)
    * New setting `go.generateTestsFlags` to provide flags for the `gotests` tool when generating tests. [PR 1841](https://github.com/Microsoft/vscode-go/pull/1841)

* [Johan Lejdung (@johan-lejdung)](https://github.com/johan-lejdung)
    * New setting `go.testTags` to be used for running tests. This way, you can use the existing `go.buildTags` for compiling and a different set of tags for running tests. [Feature Request 1842](https://github.com/Microsoft/vscode-go/issues/1842) implemented with [PR 1877](https://github.com/Microsoft/vscode-go/pull/1877)

* [Ryan Gurney (@ragurney)](https://github.com/ragurney)
    * Skip the blank identifiers in file outline. [Bug 1889](https://github.com/Microsoft/vscode-go/issues/1889) fixed with [PR 1893](https://github.com/Microsoft/vscode-go/pull/1893)

* [Benas Svipas (@svipben)](https://github.com/svipben)
    * Fix accessibility issues with the `Analysis Tools Missing` button in the status bar. [PR 1922](https://github.com/Microsoft/vscode-go/pull/1922)

* [Alec Thomas (@alecthomas)](https://github.com/alecthomas)
    * Improve snippets for `iferr` and `forr` i.e  "if err ..." the "for range". [Feature Request 1920](https://github.com/Microsoft/vscode-go/issues/1920) implemented with [PR 1924](https://github.com/Microsoft/vscode-go/pull/1924)

* [Charles Kenney (@Charliekenney23)](https://github.com/Charliekenney23)
    * Create new tmp directory for each session to avoid insecure use of the temporary files created by the extension. Fixes [Bug 1905](https://github.com/Microsoft/vscode-go/issues/1905) with [PR 1912](https://github.com/Microsoft/vscode-go/pull/1912)

* [Shreyas Karnik (@shreyu86)](https://github.com/shreyu86)
    * Provide auto-completions for symbols from unimported packages even when the package name has multiple matches. Fixes [Bug 1884](https://github.com/Microsoft/vscode-go/issues/1884) with [PR 1900](https://github.com/Microsoft/vscode-go/pull/1900)

* [Ramya Rao (@ramya-rao-a)](https://github.com/ramya-rao-a)
    * Use random port instead of hard-coded 2345 when running delve. Fixes [Bug 1906](https://github.com/Microsoft/vscode-go/issues/1906)
    * Fix issue where tests using the check package cannot be run using the `Go: Test File` command. [Bug 1911](https://github.com/Microsoft/vscode-go/issues/1911)
    * Disable module support when installing the Go tools. Fixes [Bug 1919](https://github.com/Microsoft/vscode-go/issues/1919)
    * Use version 2 of delve apis by default instead of version 1. Replace existing `useApiV1` setting/configuration with `apiVersion`. [Feature Request 1876](https://github.com/Microsoft/vscode-go/issues/1876)
    * Prompt to update `gogetdoc` and `gopkgs` if using Go modules.
    * Disable `go.inferGopath` in workspace settings when using Go modules automatically.
    * Add support for the below features when using Go modules
        * `Go: Add Import` command that gives you a list of importable packages to add to the import block of current file
        * `Go: Browse Packages` command that lets you browse available packages and their files
        * Auto-completion of unimported packages when `go.autocompleteUnimportedPackages` setting is enabled.


## 0.6.89 - 30th August, 2018

* Show package variables and not just local variables in the debug viewlet when debugging. [Feature Request 1854](https://github.com/Microsoft/vscode-go/issues/1854) implemented with [PR 1865](https://github.com/Microsoft/vscode-go/pull/1865)
* Fix issue with anti virus scans blocking download of the Go plugin due to a dependency. [Bug 1871](https://github.com/Microsoft/vscode-go/pull/1871)
* Fix broken code coverage feature in Windows in Go 1.11 as the cover profile no longer uses backward slashes. [Bug 1847](https://github.com/Microsoft/vscode-go/issues/1847)
* Update existing Go tools when Go version or goroot changes, instead of the checkbox UI where user has to select the tools to update.

## 0.6.87 and 0.6.88 - 16th August, 2018

### Bug Fixes

* Extension host crashing with SIGPIPE error on machines that do not have the Go tools that the extension depends on instead of graceful error handling. [Bug 1845](https://github.com/Microsoft/vscode-go/issues/1845)
* Build fails on unix machines if user doesnt have entry in the /etc/passwd file. [Bug 1850](https://github.com/Microsoft/vscode-go/issues/1850)
* Avoid repeating gopath when the inferred gopath is the same as env gopath

## 0.6.86 - 13th August, 2018

### Debugging improvements

* [Zyck (@qzyse2017)](https://github.com/qzyse2017)
   * Introducing a new mode for debugging called `auto`. In this mode, the debugging sessions will run in `test` mode automatically if the current active file is a test file. Otherwise this defaults to the usual `debug` mode. [Feature Request 1780](https://github.com/Microsoft/vscode-go/issues/1780)

* [Luis GG (@lggomez)](https://github.com/lggomez)
   * Errors from delve api calls are now shown in the debug console when `"showLog": true` is added to the debug configuration. [PR 1815](https://github.com/Microsoft/vscode-go/pull/1815).

* [Ramya Rao (@ramya-rao-a)](https://github.com/ramya-rao-a)
   * Fix bug when debugging a program that runs in a loop forever is not stopped when the stop button is clicked. [Bug 1814](https://github.com/Microsoft/vscode-go/issues/1814)
   * Fix bug when a previous failed debugging session due to compile errors results in failure of future sessions after fixing the compile error. [Bug 1840](https://github.com/Microsoft/vscode-go/issues/1840)
   * The environment variables in `go.toolsEnvVars` setting which gets used by all Go tools in this extension will now be passed to `dlv` as well during debugging sessions. With this change you dont need to repeat the variables in the debug configuration if you have already added it in the settings. [Feature Request 1839](https://github.com/Microsoft/vscode-go/issues/1839)

### Others

* [Ramya Rao (@ramya-rao-a)](https://github.com/ramya-rao-a)
   * The `go.gopath` command when run programatically by other extensions now returns the GOPATH as determined by this extension. Useful for other extensions that want to provide additional features but do not want to repeat the work done by this extension to determine the GOPATH.

* [Darrian @(rikkuness)](https://github.com/rikkuness)
   * Fix bug with permission issues when there are mutliple user accounts on the same machine by using separate tmp files. [Bug 1829](https://github.com/Microsoft/vscode-go/issues/1829) fixed with [PR 1835](https://github.com/Microsoft/vscode-go/pull/1835)

* [Filip Stanis @(fstanis)](https://github.com/fstanis)
   * Fix error handling when the error returned by the process that runs formatting is not a string. [PR 1828](https://github.com/Microsoft/vscode-go/pull/1828)

## 0.6.85 - 26th July, 2018

* [Shannon Wynter @freman](https://github.com/freman)
    * New command `Go: Add Package to Workspace` that will add selected imported package to the current workspace. [Feature Request 1733](https://github.com/Microsoft/vscode-go/issues/1733) implemented with [PR 1745](https://github.com/Microsoft/vscode-go/pull/1745)

* [Jackson Kearl (@JacksonKearl)](https://github.com/JacksonKearl)
    * Fix perf issues when using linters. [Bug 1775](https://github.com/Microsoft/vscode-go/issues/1775) fixed with [PR 1791](https://github.com/Microsoft/vscode-go/pull/1791)
    * Improve performance of the Outline view. [PR 1766](https://github.com/Microsoft/vscode-go/pull/1766)

* [Marwan Sulaiman (@marwan-at-work)](https://github.com/marwan-at-work)
    * When suggesting unimported custom packages, show the ones form current workspace before the others. [PR 1782](https://github.com/Microsoft/vscode-go/pull/1782)

* [Halil Kaskavalci (@kaskavalci)](https://github.com/kaskavalci)
    * Fix bug with function snippets such that they are not inserted when functions are being filling in as parameters of another function call. [Bug 1779](https://github.com/Microsoft/vscode-go/issues/1779) fixed with [PR 1788](https://github.com/Microsoft/vscode-go/pull/1788)

* [Matt Strong (@xmattstrongx)](https://github.com/xmattstrongx)
    * Fix bug in debug variable and hover when using multi byte characters. [Bug 1777](https://github.com/Microsoft/vscode-go/issues/1777) fixed with [PR 1790](https://github.com/Microsoft/vscode-go/pull/1790)

* [Ramya Rao (@ramya-rao-a)](https://github.com/ramya-rao-a)
    * Fix error with `Go: Generate Interface Stubs` command when using on an interface that is defined inside an "internal" folder.[Bug 1769](https://github.com/Microsoft/vscode-go/issues/1769)
    * Fix bug where auto-completions dont show built-in types. [Bug 1739](https://github.com/Microsoft/vscode-go/issues/1739)
    * Look at GOROOT before PATH when looking for the Go binary. Fixes [Bug 1760](https://github.com/Microsoft/vscode-go/issues/1760) which was a regression.
    * Clean up the debug binary that gets generated by delve at the end of the debugging session. [Bug 1345](https://github.com/Microsoft/vscode-go/issues/1345)

## 0.6.84 - 29th June, 2018

* [Michal Hruby (@mhr3)](https://github.com/mhr3)
    * Support to run tests that use the test suites from [stretchr/testify](https://github.com/stretchr/testify) suite using codelens. [PR 1707](https://github.com/Microsoft/vscode-go/pull/1707)

* [Luis GG (@lggomez)](https://github.com/lggomez)
    * New setting `go.delveConfig` to configure the use of v2 apis from delve to be used when debugging tests as well normal code. [Feature Request 1735](https://github.com/Microsoft/vscode-go/issues/1735) implemented with [PR 1749](https://github.com/Microsoft/vscode-go/pull/1749)

* [Ramya Rao (@ramya-rao-a)](https://github.com/ramya-rao-a)
    * Option to install/update selected tools required by the Go extension. [Feature Request 1731](https://github.com/Microsoft/vscode-go/issues/1731)


## 0.6.83 - 15th Jun, 2018

* [Luis GG (@lggomez)](https://github.com/lggomez)
    * Support for Conditional Breakpoints when debugging. [Feature Request 1720](https://github.com/Microsoft/vscode-go/issues/1720) implemented with [PR 1721](https://github.com/Microsoft/vscode-go/pull/1721)
    * Fix the watch feature in the debug panel that got introduced in the previous update. Fixes [Bug 1714](https://github.com/Microsoft/vscode-go/issues/1714) with [PR 1718](https://github.com/Microsoft/vscode-go/pull/1718)

* [@ikedam](https://github.com/ikedam)
    * New setting `go.alternateTools` to provide alternate tools or alternate paths for the same tools used by the Go extension. Provide either absolute path or the name of the binary in GOPATH/bin, GOROOT/bin or PATH.
    Useful when you want to use wrapper script for the Go tools or versioned tools from https://gopkg.in. [PR 1297](https://github.com/Microsoft/vscode-go/pull/1297). Some scenarios:
        * Map `go` to `goapp` when using App Engine Go
        * Map `gometalinter` to `gometalinter.v2` if you want to use the stable version of the tool

* [Ramya Rao (@ramya-rao-a)](https://github.com/ramya-rao-a)
    * Support the new outline feature which is in preview. [Bug 1725](https://github.com/Microsoft/vscode-go/issues/1725)
    * Close `gocode` before updating and show appropriate message when failed to do so.

## 0.6.82 - 6th June, 2018

* [Tyler Bunnell (@tylerb)](https://github.com/tylerb)
    * Status bar item to cancel running tests. [Feature Request 1047](https://github.com/Microsoft/vscode-go/issues/1047) implemented with [PR 1218](https://github.com/Microsoft/vscode-go/pull/1218)

* [Frederik Ring (@m90)](https://github.com/m90)
    * Use `mdempsky/gocode` instead of `nsf/gocode` for auto-completion feature as the latter fails in Go 1.10 onwards.  Fixes [Bug 1645](https://github.com/Microsoft/vscode-go/issues/1645) with [PR 1710](https://github.com/Microsoft/vscode-go/pull/1710)

* [Ramya Rao (@ramya-rao-a)](https://github.com/ramya-rao-a)
    * Fix the regression in the code coverage where the coverage doesnt get applied/removed as expected. Fixes [Bug 1716](https://github.com/Microsoft/vscode-go/issues/1716) and [Bug 1717](https://github.com/Microsoft/vscode-go/issues/1717) with [commit abe97240](https://github.com/Microsoft/vscode-go/commit/abe97240e573e9d2c11cea00bfd8c1e77c41398e)

## 0.6.81 - 4th June, 2018

### Features

* [Luis GG (@lggomez)](https://github.com/lggomez)
    * Use debug configuration to choose to use version 2 of delve apis when debugging. [Feature Request 1555](https://github.com/Microsoft/vscode-go/issues/1555) implemented with [PR 1647](https://github.com/Microsoft/vscode-go/pull/1647). This enables you to set configuration to increase the size of arrays and strings that are watchable during debugging which fixes [Bug 868](https://github.com/Microsoft/vscode-go/issues/868)

* [@golangci](https://github.com/golangci)
    * Support the use of `golangci-lint` as a linter. [Feature Request 1693](https://github.com/Microsoft/vscode-go/issues/1693) implemented with [PR 1693](https://github.com/Microsoft/vscode-go/pull/1693)

* [Minko Gechev (@mgechev)](https://github.com/mgechev) and [Mark Wolfe (@wolfeidau)](https://github.com/wolfeidau)
    * Support the use of `revive` as a linter. [Feature Request 1697](https://github.com/Microsoft/vscode-go/issues/1697) implemented with [PR 1699](https://github.com/Microsoft/vscode-go/pull/1699), [PR 1703](https://github.com/Microsoft/vscode-go/pull/1703) and commit [d31636](https://github.com/Microsoft/vscode-go/commit/d31636a89931add2b799610d91dce1f67b27d5d8)

* [Kent Quirk (@kentquirk)](https://github.com/kentquirk)
    * Customize the colors used in highlighting covered/uncovered code or the gutter styles used to indicated covered/uncovered code using the setting `go.coverageDecorator`. [Feature Request 1302](https://github.com/Microsoft/vscode-go/issues/1302) implemented with [PR 1695](https://github.com/Microsoft/vscode-go/pull/1695).

* [Shreyas Karnik (@shreyu86)](https://github.com/shreyu86)
    * Include exported member name in completions when starting a comment above it. Use Ctrl+Space to trigger completions inside comments. [Feature Request 1005](https://github.com/Microsoft/vscode-go/issues/1005) implemented with [PR 1675](https://github.com/Microsoft/vscode-go/pull/1675) and [PR 1706](https://github.com/Microsoft/vscode-go/pull/1706)

* [Frederik Ring (@m90)](https://github.com/m90), [Ramya Rao (@ramya-rao-a)](https://github.com/ramya-rao-a)
    * Get code completion and formatting features when using language server. Use the new setting `go.languageServerExperimentalFeatures` to opt-in to try such new features from the language server that might not be feature complete yet. [Feature Request 1593](https://github.com/Microsoft/vscode-go/issues/1593) implemented with [PR 1607](https://github.com/Microsoft/vscode-go/pull/1607)

* [Ramya Rao (@ramya-rao-a)](https://github.com/ramya-rao-a)
    * Resolve `~`, `${workspaceRoot}`, `${workspaceFolder}` in the `go.testFlags` setting. [Feature Request 928](https://github.com/Microsoft/vscode-go/issues/928)
    * Ensure `Go: Add Import` shows up the list of imports ASAP. Fixes [Feature Request 1450](https://github.com/Microsoft/vscode-go/issues/1450)
    * Prompt user to install missing tool when they change either of `go.formatTool`, `go.lintTool` or `go.docsTool` setting to a tool that they dont have installed yet.
    * Pass the environment variables in the `go.toolsEnvVars` setting to the process that runs the language server.
    * Include the GOPATH from environment variable in the inferred GOPATH when `go.inferGopath` setting is enabled. [Feature Request 1525](https://github.com/Microsoft/vscode-go/issues/1525)

### Bug Fixes

* [Kent Quirk (@kentquirk)](https://github.com/kentquirk)
    * Fix code coverage when code is covered by multiple tests. [Bug 1683](https://github.com/Microsoft/vscode-go/issues/1683).

* [Nuruddin Ashr (@uudashr)](https://github.com/uudashr)
    * Imrpove performance when using `gopkgs`. Fixes [Bug 1490](https://github.com/Microsoft/vscode-go/issues/1490) with [PR 1658](https://github.com/Microsoft/vscode-go/pull/1658)
    * Internal packages at the root of GOROOT should not be importable. [PR 1681](https://github.com/Microsoft/vscode-go/pull/1681).

* [Gordon Tyler (@doxxx)](https://github.com/doxxx)
    * Fix the improper usage of Cancellation Tokens that resulted in lint/vet processes getting cancelled. [PR 1704](https://github.com/Microsoft/vscode-go/pull/1704)

* [Luis GG (@lggomez)](https://github.com/lggomez)
    * Exlcude parameters in the function snippet in auto-completions if there is a `()` after cursor. Fixes [Bug 1655](https://github.com/Microsoft/vscode-go/issues/1655) with [PR 1696](https://github.com/Microsoft/vscode-go/pull/1696)

* [Ramya Rao (@ramya-rao-a)](https://github.com/ramya-rao-a)
    * Support `Go to Definition` feature when the entire symbol is selected with cursor at the end. Fixes [Bug 891](https://github.com/Microsoft/vscode-go/issues/891).

## 0.6.80 - 14th May, 2018

* [Ramya Rao (@ramya-rao-a)](https://github.com/ramya-rao-a)
    * New setting `go.installDependenciesWhenBuilding` to control whether the `-i` flag is passed to `go build`/`go test` when compiling. [Feature Request 1464](https://github.com/Microsoft/vscode-go/issues/1464)
    * Use GOROOT from `go env` if not set as environment variable explicitly.
    * Fix bug where the output pane keeps showing up when using language server. [Bug 1662](https://github.com/Microsoft/vscode-go/issues/1662)
    * Show rename errors in the output channel. Fixes [Bug 1663](https://github.com/Microsoft/vscode-go/issues/1663)

* [@tanguylebarzic](https://github.com/tanguylebarzic)
    * Fixed regression bug where environment variables set in `go.toolsEnvVars` arent being used. [PR 1665](https://github.com/Microsoft/vscode-go/pull/1665)

* [Gordon Tyler (@doxxx)](https://github.com/doxxx)
    * Fix broken links in test output when `Go: Test All Packages In Workspace` command is run. [Bug 1626](https://github.com/Microsoft/vscode-go/issues/1626) and [PR 1651](https://github.com/Microsoft/vscode-go/pull/1651)
    * Expand function snippet for inline functions in auto-completions. [Feature Request 1287](https://github.com/Microsoft/vscode-go/issues/1287) and [PR 1673](https://github.com/Microsoft/vscode-go/pull/1673)
    * Avoid completions in line comments. [Bug 1659](https://github.com/Microsoft/vscode-go/issues/1659) and [PR 1671](https://github.com/Microsoft/vscode-go/pull/1671)

* [Jon Calhoun (@joncalhoun)](https://github.com/joncalhoun)
    * Expand function snippet for function types in auto-completions. [Feature Request 1553](https://github.com/Microsoft/vscode-go/issues/1553) and [PR 1560](https://github.com/Microsoft/vscode-go/pull/1560)

## 0.6.79 - 4th May, 2018

* [Frederik Ring (@m90)](https://github.com/m90)
    * New setting `go.gotoSymbol.includeGoroot`. If enabled, the symbols from the standard library are included when doing a workspace symbol search using the `Go to Symbol in Workspace` command. [Feature Request 1567](https://github.com/Microsoft/vscode-go/issues/1567) and [PR 1604](https://github.com/Microsoft/vscode-go/pull/1604)

* [Antoine @primalmotion](https://github.com/primalmotion)
    * New setting `go.coverOnSingleTest`. If enabled, code coverage will be shown in the editor when running individual tests. [Feature Request 1637](https://github.com/Microsoft/vscode-go/issues/1637) and [PR 1638](https://github.com/Microsoft/vscode-go/pull/1638)

* [lixiaohui (@leaxoy)](https://github.com/leaxoy)
    * Use the right icons for completion items of type `const`, `package`, `type` and `var`. [PR 1624](https://github.com/Microsoft/vscode-go/pull/1624)

* [Michael Novak (@novak)](https://github.com/novak)
    * Use the `go.buildTags` setting when running `go vet`. [Bug 1591](https://github.com/Microsoft/vscode-go/issues/1591) and [PR 1625](https://github.com/Microsoft/vscode-go/pull/1625)

* [Nuruddin Ashr (@uudashr)](https://github.com/uudashr)
    * Package name suggestion should be `main` in a test file if the folder contains a `main.go`. [PR 1630](https://github.com/Microsoft/vscode-go/pull/1630)

* [Ramya Rao (@ramya-rao-a)](https://github.com/ramya-rao-a)
    * Non string values for environment variables are now allowed in settings like `go.testEnvVars` and `go.toolsEnvVars`. [Bug 1608](https://github.com/Microsoft/vscode-go/issues/1608)
    * Support the `Go to Implementation` and `Peek Implmentation` commands when using the Go Language Server. [Feature Request 1611](https://github.com/Microsoft/vscode-go/issues/1611)
    * Fix automatic imports of packages when there is a comment in the end of the import block. [Bug 1606](https://github.com/Microsoft/vscode-go/issues/1606)
    * Fix automatic imports of packages when package alias starts with any keyword in the import block. [Bug 1618](https://github.com/Microsoft/vscode-go/issues/1618)

## 0.6.78 - 3rd April, 2018

### New Features and Enhancements

* [Teruo Kunihiro @1984weed](https://github.com/1984weed)
    * Configure the `output` option of delve in debug configuration.The location provided here is where delve will output the binary it then uses for debugging. [PR 1564](https://github.com/Microsoft/vscode-go/pull/1564)

* [Harry Kalogirou @harkal](https://github.com/harkal)
    * Codelens to debug benchmarks. [PR 1566](https://github.com/Microsoft/vscode-go/pull/1566)

* [David Howden @dhowden](https://github.com/dhowden)
    * Show build errors at the right column in a line instead of showing them at the start of the line by using columns numbers returned from `go build`. [PR 1573](https://github.com/Microsoft/vscode-go/pull/1573)

* [Ramya Rao (@ramya-rao-a)](https://github.com/ramya-rao-a)
    * Make links in test output clickable when it fails due to build errors. [Feature Request 1562](https://github.com/Microsoft/vscode-go/issues/1562)
    * Enable `Go to Implementation` to work both ways. [Feature Request 1536](https://github.com/Microsoft/vscode-go/issues/1536)

* [Dan Mick @dmick](https://github.com/dmick)
    * Include comments from struct definitions when showing the definitions on hover. [PR 1559](https://github.com/Microsoft/vscode-go/pull/1559)

* [KataKonst @KataKonst](https://github.com/KataKonst)
    * Use `go vet` instead of `go tool vet` from Go 1.10 onwards as the latter now supports all vet flags. [PR 1576](https://github.com/Microsoft/vscode-go/pull/1576)

* [Luis GG @lggomez](https://github.com/lggomez)
    * Add option to never show the warning on editing generated files. [PR 1537](https://github.com/Microsoft/vscode-go/pull/1537)

* [Jan Koehnlein @JanKoehnlein](https://github.com/JanKoehnlein)
    * Show warning when go binary is not found during build. [PR 1543](https://github.com/Microsoft/vscode-go/pull/1543)

### Bug Fixes

* [Kegsay @Kegsay](https://github.com/Kegsay)
    * Fix bug where debug codelens would debug all tests that match the current test name. [PR 1561](https://github.com/Microsoft/vscode-go/pull/1561)

* [Nuruddin Ashr (@uudashr)](https://github.com/uudashr)
    * Fix bug where internal packages are allowed to be imported when their path is substring of current package. [PR 1535](https://github.com/Microsoft/vscode-go/pull/1535)

* [Ramya Rao (@ramya-rao-a)](https://github.com/ramya-rao-a)
    * Fix `Go to Implementation` feature when GOPATH is directly opened in VS Code. [Bug 1545](https://github.com/Microsoft/vscode-go/issues/1545) and [Bug 1554](https://github.com/Microsoft/vscode-go/issues/1554)
    * Fix issue with debugging into std lib when remote debugging and remote path is a complete substring of the local path.


## 0.6.77 - 20th February, 2018

* [Robin Bartholdson @buyology](https://github.com/buyology)
    * New command `Go: Fill Struct` integrates the `fillstruct` tool that lets you fill struct fields with default values. [PR 1506](https://github.com/Microsoft/vscode-go/pull/1506)

* [Ramya Rao (@ramya-rao-a)](https://github.com/ramya-rao-a)
    * Show key value pairs of map variables correctly in the variable pane when debugging. Fixes [Bug 1384](https://github.com/Microsoft/vscode-go/issues/1384)

* [Nuruddin Ashr (@uudashr)](https://github.com/uudashr)
    * Fix the issue of various features not working with Go 1.10 due to regex failure on fetching the version. [PR 1523](https://github.com/Microsoft/vscode-go/pull/1523)

* [Kevin Wiesmüller @kwiesmueller](https://github.com/kwiesmueller)
    * Generating Unit Tests will not open a new editor for generated/updated test file if the file is already open and visible in another editor group. [PR 1517](https://github.com/Microsoft/vscode-go/pull/1517)

* [Murad Korejo (@mkorejo)](https://github.com/mkorejo)
    * Notify user when `gopkgs` fails to get packages that are needed to provide the completions for unimported packages. [PR 1528](https://github.com/Microsoft/vscode-go/pull/1528)

* [Anatoly Milkov (@anatolym)](https://github.com/anatolym) and [Christian Winther (@jippi)](https://github.com/jippi)
    * Documentation Updates

## 0.6.76 - 10th February, 2018

* [Bug 1449](https://github.com/Microsoft/vscode-go/issues/1449): Rename fails due to cgo not being able to find the go executable.
* [Bug 1508](https://github.com/Microsoft/vscode-go/issues/1508): Broken Path in Windows when running Go tools

## 0.6.74 - 8th February, 2018

* [Nikhil Raman (@cheesedosa)](https://github.com/cheesedosa)
    * [Feature Request 1456](https://github.com/Microsoft/vscode-go/issues/1456): Show build/vet/lint status in status bar instead of opening output pane when run manually

* [Ramya Rao (@ramya-rao-a)](https://github.com/ramya-rao-a)
    * [Bug 1470](https://github.com/Microsoft/vscode-go/issues/1470): `Go: Build Workspace` command or the setting `"go.buildOnSave": "workspace"` results in persistent error from trying to build the root directory with no Go files.
    * [Bug 1469](https://github.com/Microsoft/vscode-go/issues/1469): Formatting adds �� in Chinese files some times.
    * [Bug 1481](https://github.com/Microsoft/vscode-go/issues/1481): Untitled files in empty workspace results in build errors
    * [Bug 1483](https://github.com/Microsoft/vscode-go/issues/1483): Generating unit tests for a function generates tests for other functions with similar names

## 0.6.72 - 9th January, 2018

* [Ramya Rao (@ramya-rao-a)](https://github.com/ramya-rao-a)
    * Fix the issue that got introduced in the previous release, where formatter reverts changes unless `goreturns` is updated. Fixes [Bug 1447](https://github.com/Microsoft/vscode-go/issues/1447)
    * `~`, `$workspaceRoot` and `$workspaceFolder` are now supported in the `go.goroot` setting
* [Ben Wood @(benclarkwood)](benclarkwood)
    * Collapse single line imports into an import block when auto-completing symbols from unimported packages or when using the `Go: Add Import` command. Fixes [Bug 374](https://github.com/Microsoft/vscode-go/issues/374) with [PR 500](https://github.com/Microsoft/vscode-go/pull/500)

## 0.6.71 - 5th January, 2018

* [Ramya Rao (@ramya-rao-a)](https://github.com/ramya-rao-a)
    * Setting `go.inferGopath` will now infer the correct GOPATH even in the below 2 cases which wasnt supported before
         - When a Go file is opened in VS Code directly without opening any workspace.
         - When GOPATH itself is directly opened in VS Code. Fixes [Bug 1213](https://github.com/Microsoft/vscode-go/issues/1213)
    * Use byte offset when calling `gocode` to fix issue with code completion when there are unicode characters in the file. Fixes [Bug 1431](https://github.com/Microsoft/vscode-go/issues/1431)
    * Add descriptions to the contributed snippets. These descriptions will appear in auto-completion and when using the `Insert Snippet` command
    * Fix "maxBufferExceeded" error by using `spawn` instead of `exec` when running formatters.
    * Use the new `onDebugResolve` activation event instead of `onDebug` to avoid activating the Go extension when other type of debug sessions are started

* [halfcrazy](https://github.com/halfcrazy)
    * Fixed the upstream issue with `goreturns`: [PR sqs/goreturns#42](https://github.com/sqs/goreturns/pull/42). This in turn fixes [Bug 613](https://github.com/Microsoft/vscode-go/issues/613) and [Bug 630](https://github.com/Microsoft/vscode-go/issues/630)

* [Nikhil Raman (@cheesedosa)](https://github.com/cheesedosa)
    * Show a warning when user edits a generated file. [Feature Request 1295](https://github.com/Microsoft/vscode-go/issues/1295) via [PR 1425](https://github.com/Microsoft/vscode-go/pull/1425)

## 0.6.70 - 19th December, 2017

* [Avihay Kain (@grooveygr)](https://github.com/grooveygr)
    * Snippets for methods on types during auto-completion. [Feature Request 168](https://github.com/Microsoft/vscode-go/issues/168). [PR 1368](https://github.com/Microsoft/vscode-go/pull/1368)
* [Matt Brandt (@Matt007)](https://github.com/matt007)
    * Debug configuration snippet for remote debugging. [PR 1365](https://github.com/Microsoft/vscode-go/pull/1365)
* [Ramya Rao (@ramya-rao-a)](https://github.com/ramya-rao-a)
    * Prompt to recompile dependent Go tools when GOROOT changes. [Feature Request 1286](https://github.com/Microsoft/vscode-go/issues/1286)
    * Support for `${workspaceFolder}` in the below settings
        - `go.gopath`
        - `go.toolsGopath`
        - `go.testEnvVars`
        - `go.testEnvFile`
    * The `Analysis Tools Missing` message has bee updated to only appear for the tools backing basic features of the extension
    * Skip showing linting/vetting errors on a line that has build errors. [Feature Request 600](https://github.com/Microsoft/vscode-go/issues/600)
    * Fix the issue of slow linters resulting in stale problem markers in updated file. [Bug 1404](https://github.com/Microsoft/vscode-go/issues/1404)
    * Deprecate `go.formatOnSave` setting in favor of `editor.formatOnSave`. To disable formatting on save, add the below setting:
        ```
        "[go]": {
            "editor.formatOnSave": false
        }
        ```
        This fixes the below issues
       - Cursor jumps unexpectedly when formatting on save. [Bug 1346](https://github.com/Microsoft/vscode-go/issues/1346)
       - Adopting the format on save feature of VS Code. [Debt 540](https://github.com/Microsoft/vscode-go/issues/540)
       - Format-on-save messes up undo/redo stack [Bug 678](https://github.com/Microsoft/vscode-go/issues/678)
       - FormatOnSave re-saves file [Bug 1037](https://github.com/Microsoft/vscode-go/issues/1037)
       - Save All doesnt format all files [Bug 279](https://github.com/Microsoft/vscode-go/issues/279)
       - Slow format on save affects tests [Bug 786](https://github.com/Microsoft/vscode-go/issues/786)


## 0.6.69 - 27th November, 2017

* New commands
    * [Frederik Ring (@m90)](https://github.com/m90)
        * `Go: Run on Go Playground` to run the current file (only if all its dependencies are from the std library) in the [Go Playground](https://play.golang.org/) using [goplay](https://github.com/haya14busa/goplay). [PR 1270](https://github.com/Microsoft/vscode-go/pull/1270). [Feature Request #1211](https://github.com/Microsoft/vscode-go/issues/1211)
            * Use the setting `go.playground` to control whether to run and/or share a link to the playground and/or open the playground in the browser.
    * [Robin Bartholdson @buyology](https://github.com/buyology)
        * `Go: Benchmark Function At Cursor` and Codelens for running benchmarks in test files. [PR 1303](https://github.com/Microsoft/vscode-go/pull/1303). [Feature Request #972](https://github.com/Microsoft/vscode-go/issues/972)
    * [Andrew Nee (@ndrewnee)](https://github.com/ndrewnee)
        * `Go: Lint Current Package` and `Go: Lint Workpsace` to lint using the tool specified in the `go.lintTool` setting and the flags specified in the `go.lintFlags` setting. [PR 1258](https://github.com/Microsoft/vscode-go/pull/1258). [Feature Request #1041](https://github.com/Microsoft/vscode-go/issues/1041)
    * [Ramya Rao (@ramya-rao-a)](https://github.com/ramya-rao-a)
        * `Go: Vet Current Package` and `Go: Vet Workpsace` to vet using the flags specified in the `go.vetFlags` setting. [Feature Request #1041](https://github.com/Microsoft/vscode-go/issues/1041)
        * `Go: Build Current Package` and `Go: Build Workpsace` to build using the flags specified in the `go.buildFlags` setting and build tags specified in the setting `go.buildTags`. [Feature Request #287](https://github.com/Microsoft/vscode-go/issues/287)
        * `Go: Install Current Package` to install the current package using the flags specified in the `go.buildFlags` setting and build tags specified in the setting `go.buildTags`. [Feature Request #287](https://github.com/Microsoft/vscode-go/issues/287)

* Completion Improvements
    * [wangkechun (@wangkechun)](https://github.com/wangkechun)
        * Completions for standard packages are now shown before custom packages when providing completions for unimported packages. [PR 1309](https://github.com/Microsoft/vscode-go/pull/1309)
    * [Ramya Rao (@ramya-rao-a)](https://github.com/ramya-rao-a)
        * `gocode` can now use [gb](https://github.com/constabulary/gb) specific rules when providing completions. Set the new setting `go.gocodePackageLookupMode` to `gb` to use this feature. [Feature Request #547](https://github.com/Microsoft/vscode-go/issues/547)

* Performance improvements
    * [Ramya Rao (@ramya-rao-a)](https://github.com/ramya-rao-a)
        * The `autobuild` feature of `gocode` which is known to slow completions is now disabled by default. Fixes [Bug 1323](https://github.com/Microsoft/vscode-go/issues/1323)
            * Since we use the `-i` flag when building, we do not rely on `autobuild` feature of `gocode` to ensure fresh results from dependencies.
            * If you have disabled the `buildOnSave` setting, then use the new `Go: Build Current Package` command once in a while to ensure the dependencies are up to date or enable the `go.gocodeAutoBuild` setting.
        * In Go 1.9 and higher, running the vet feature in the absence of vet flags will be faster due to the use of `go vet ./...` instead of `go tool vet -flags`. Fixes [Bug 1215](https://github.com/Microsoft/vscode-go/issues/1215)
        * Performance issues caused by a large number of lingering processes for vet/lint/hover features are now solved.
            * Measures are now in place to kill older processes before starting new ones for vet/lint feature. Fixes [Bug 1265](https://github.com/Microsoft/vscode-go/issues/1265)
            * For other features like hover/outline/definition etc. the cancellation token provided by the core is used to kill processes if the corresponding request from the core is cancelled. Fixes [Bug 667](https://github.com/Microsoft/vscode-go/issues/667)

* Others
    * [Phil Kates (@philk)](https://github.com/philk)
        * Fix the formatting issue due to stricter rules in the VS Code apis around configuration objects. [PR 1334](https://github.com/Microsoft/vscode-go/pull/1334). Fixes [Bug 1333](https://github.com/Microsoft/vscode-go/issues/1333).
    * [David Marby (@DMarby)](https://github.com/DMarby)
        * Fix delve connection issues when verbose build flag is set. [PR 1354](https://github.com/Microsoft/vscode-go/pull/1354)
    * [Jan Koehnlein @JanKoehnlein](https://github.com/JanKoehnlein)
        * Fix `Open Workspace Settings` action in the prompt to set GOPATH. [PR 1375](https://github.com/Microsoft/vscode-go/pull/1375). Fixes [Bug 1374](https://github.com/Microsoft/vscode-go/issues/1374)
    * [Ramya Rao (@ramya-rao-a)](https://github.com/ramya-rao-a)
        * Apply/Clear coverage in active editors of all editor groups rather than just the first one. Fixes [Bug 1343](https://github.com/Microsoft/vscode-go/issues/1343)
        * Fix the issue of codelens for references showing "0 references" when `guru` fails to provide references. Fixes [Bug 1336](https://github.com/Microsoft/vscode-go/issues/1336)
        * Support multiple buildtags in the `go.buildTags` setting. Fixes [Bug 1355]https://github.com/Microsoft/vscode-go/issues/1355).

## 0.6.67 - 4th November, 2017

* [Nuruddin Ashr (@uudashr)](https://github.com/uudashr)
    * Do not show suggestions from internal packages of other projects. Fixes [Bug 1256](https://github.com/Microsoft/vscode-go/issues/1256).

* [Alexander Kohler (@alexkohler)](https://github.com/alexkohler)
    * Fix issue with `go.useCodeSnippetsOnFunctionSuggestWithoutType` setting dropping parameters of same type. Fixes [Bug 1279](https://github.com/Microsoft/vscode-go/issues/1279) via [PR 1284](https://github.com/Microsoft/vscode-go/pull/1284)
    * Remove duplciate compilation errors that can show up when entire workspace is built. Fixes [Bug 1228](https://github.com/Microsoft/vscode-go/issues/1228) via [PR 1269](https://github.com/Microsoft/vscode-go/pull/1269)

* [Paweł Słomka @slomek](https://github.com/slomek)
    * Snippet for Example functions. [PR 1281](https://github.com/Microsoft/vscode-go/pull/1281)

* [Ramya Rao (@ramya-rao-a)](https://github.com/ramya-rao-a)
    * Fix suggestions to import vendored packages in Windows. Fixes [Bug 1147](https://github.com/Microsoft/vscode-go/issues/1147).
    * Fix extension activation issue in Windows when a Go file is opened without any folder open. Fixes [Bug 1306](https://github.com/Microsoft/vscode-go/issues/1306)
    * Use the newer debug APIs as the older ones will be deprecated in VS Code 1.18

## 0.6.66 - 2nd October, 2017

### [Multi Root support](https://code.visualstudio.com/updates/v1_15#_preview-multi-root-workspaces) when using [VS Code Insiders](https://code.visualstudio.com/insiders)

We now have [Multi Root support](https://code.visualstudio.com/updates/v1_15#_preview-multi-root-workspaces) for Go. [PR 1221](https://github.com/Microsoft/vscode-go/pull/1221) Please note:
* The settings at Folder level takes precedence over the ones at the Workspace level which in turn take precedence over the ones at the User level
* You can have the different roots in the multi-root mode use different GOPATHs. The experimental language server feature is not supported in such cases though.
* All current Go related features that refer to "workspace" will refer to the individual roots in the multi root mode. For example: Build/lint/vet/test workspace or `Go to Symbol in workspace`.
* Give it a try and log any issues that you find in the [vscode-go repo](https://github.com/Microsoft/vscode-go/issues)

### Auto-completion improvements

* [Nuruddin Ashr (@uudashr)](https://github.com/uudashr)
    * Auto-completion for unimported packages that are newly installed/built will now show up without the need for reloading VS Code.
    * Completions from sub vendor packages that were showing up are ignored now. Fixes [Bug 1251](https://github.com/Microsoft/vscode-go/issues/1251)
    * The `package` snippet completion is now smarter when suggesting package names. [PR 1220](https://github.com/Microsoft/vscode-go/pull/1220). It suggests
        * `main` when current file is `main.go` or there exists a `main.go` file in current folder
        * The folder name when the current file is `internal_test.go`
        * The folder name with `_test` when current file is a test file
        * If the folder name in above cases has `-` or `.`, then what appears after the `-` or `.` is suggested.
* [Alexander Kohler (@alexkohler)](https://github.com/alexkohler)
    * A new setting `go.useCodeSnippetsOnFunctionSuggestWithoutType` is introduced. This allows completions of functions with their parameter signature but without the parameter types. [Feature Request 1241](https://github.com/Microsoft/vscode-go/issues/1241)
* [Miklós @kmikiy](https://github.com/kmikiy)
    * 3 New snippets for the `Log` methods from the `testing` package

### Improvements around running and debugging tests

* [zhouhaibing089 (@zhouhaibing089)](https://github.com/zhouhaibing089)
    * Running and debugging tests for packages in symlinked folders is now possible. [PR 1164](https://github.com/Microsoft/vscode-go/pull/1164)
* [Katsuma Ito (@ka2n)](https://github.com/ka2n)
    * The Debug Test codelens now uses the buildTags and buildFlags correctly. [PR 1248](https://github.com/Microsoft/vscode-go/pull/1248)
* [Chase Adams (@chaseadamsio)](https://github.com/chaseadamsio)
    * You can now run tests from unsaved files. Fixes [Bug 1225](https://github.com/Microsoft/vscode-go/issues/1225)
* [Ramya Rao (@ramya-rao-a)](https://github.com/ramya-rao-a)
    * Changes done to coverage options and decorators in settings now apply immediately without the need for moving to another file and back. Fixes [Bug 1171](https://github.com/Microsoft/vscode-go/issues/1171)
    * The Run Test and Debug Test codelens react to change in the codelens setting immediately without the need for moving to another file and back. Fixes [Bug 1172](https://github.com/Microsoft/vscode-go/issues/1172)
    * `$workspaceRoot` will now be resolved when part of `go.testEnvVars` and `go.toolsEnvVars` setting.


### Improvements around Packages
* [Nuruddin Ashr (@uudashr)](https://github.com/uudashr)
    * `Go: Browse Packages` command will now include newly installed/built packages without the need for reloading VS Code.
* [Hugo (@juicemia)](https://github.com/juicemia)
    * A new command `Go: Get Package` is introduced to run `go get` on the package in the import statement under the cursor. [PR 1222](https://github.com/Microsoft/vscode-go/pull/1222)

## 0.6.65 - 6th September, 2017

[Seonggi Yang (@sgyang)](https://github.com/sgyang)
* [Bug #1152](https://github.com/Microsoft/vscode-go/issues/1152): Auto completions for unimported packages do not work anymore on certain machines. [PR 1197](https://github.com/Microsoft/vscode-go/pull/1197)

[Ramya Rao (@ramya-rao-a)](https://github.com/ramya-rao-a)
* [Bug #1194](https://github.com/Microsoft/vscode-go/issues/1194) and [Bug #1196](https://github.com/Microsoft/vscode-go/issues/1196): Debugger doesnt use GOPATH from env in debug configuration
* Go to implementation cmd doesnt show up when using the language server.

## 0.6.64 - 5th September, 2017

* [Dan Mace (@ironcladlou)](https://github.com/ironcladlou), [Vincent Chinedu Okonkwo (@codmajik)](https://github.com/codmajik) & [Dima (@hummerd)](https://github.com/hummerd)
    * Support for the `Go To Implementation` command on interfaces. [Feature Request #771](https://github.com/Microsoft/vscode-go/issues/771).
* [Craig-Stone (@Craig-Stone)](https://github.com/Craig-Stone)
    * Normalize program path in Windows which otherwise prevented breakpoints from being set correctly when remote debugging. [PR 1131](https://github.com/Microsoft/vscode-go/pull/1131)
* [Marwan Sulaiman (@marwan-at-work)](https://github.com/marwan-at-work)
    * Refactor the code behind `Go: Browse Packages` to make browsing selected package faster. [PR 1136](https://github.com/Microsoft/vscode-go/pull/1136)
* [Thomas Darimont (@thomasdarimont)](https://github.com/thomasdarimont)
    * A new snippet called `helloweb` that generates a web app with an http endpoint returning a greeting and current time. [PR 1113](https://github.com/Microsoft/vscode-go/pull/1113)
* [Nuruddin Ashr (@uudashr)](https://github.com/uudashr)
    * Refactor the way test output is shown to show output of `log.Println`. Fixes [Issue #1120](https://github.com/Microsoft/vscode-go/issues/1120) with [PR 1124](https://github.com/Microsoft/vscode-go/pull/1124)
* [Ramya Rao (@ramya-rao-a)](https://github.com/ramya-rao-a)
    * Test Improvements
        * Show test coverage after the command `Go: Test Package` is run. You can disable this by setting `go.coverOnTestPackage` to `false`.
        * Show test coverage even if files are outside of GOPATH. Fixes [Issue #1122](https://github.com/Microsoft/vscode-go/issues/1122)
        * Decouple running test coverage on save from running build/lint/test on save. Fixes the issue where the problems view was not getting updated until `go.coverOnSave` was disabled.
    * Debugging Improvements
        * No need to set GOPATH in debug configuration in the `launch.json` file anymore. When no GOPATH is provided this way, the debug adapter will now infer the GOPATH based on the path of the file/package being debugged. This fixes [Issue #840](https://github.com/Microsoft/vscode-go/issues/840).
        * The debug code lens will now honor the `go.buildFlags`, `go.buildTags` and `go.testFlags` settings. Fixes [Issue #1117](https://github.com/Microsoft/vscode-go/issues/1117)
        * Fix issue with stepping over standard library code when remote debugging in Windows. Fixes [Issue #1178](https://github.com/Microsoft/vscode-go/issues/1178)
    * Other Bug Fixes
        * Fix the extra text being selected at the end of formatting run on save. Fixes [Issue #899](https://github.com/Microsoft/vscode-go/issues/899) and [Issue #1096](https://github.com/Microsoft/vscode-go/issues/1096).
        * `gometalinter` and `dlv` will honor the `go.toolsGopath` setting. Fixes [Issue #1110](https://github.com/Microsoft/vscode-go/issues/1110)
        * Skip vendor folders from lint and vet results. Fixes [Issue #1119](https://github.com/Microsoft/vscode-go/issues/1119) and [Issue #1121](https://github.com/Microsoft/vscode-go/issues/1121)


## 0.6.63 - 26th July, 2017

### Features

* [Ian Chiles (@fortytw2)](https://github.com/fortytw2)
    * Option to use [megacheck](https://github.com/dominikh/go-tools/tree/master/cmd/megacheck) as a linting tool which
can have significantly better performance than `gometalinter`, while only supporting a subset of the tools. Use the setting `go.lintTool` to try this.
* [alexandrevez (@alexandrevez)](https://github.com/alexandrevez)
    * Option to highlight gutters rather than full text for code coverage. Use the new setting `go.coverageDecorator` to try this.
* [Ramya Rao (@ramya-rao-a)](https://github.com/ramya-rao-a) & [Marwan Sulaiman (@marwan-at-work)](https://github.com/marwan-at-work)
    * Browse packages and go files with new command `Go: Browse Packages`. [Feature Request 330](https://github.com/Microsoft/vscode-go/issues/330)
         - If cursor is on an import statement, then files from the imported package will be shown in the quick pick control
         - Else, all packages are shown in the quick pick control. Select any and corresponding Go files will be shown next.
         - Selecting any of the Go files, will open the file in a new editor.
* [Saud Khan (@bidrohi)](https://github.com/bidrohi)
    * Print import paths of Go tools as they get installed. [PR 1032](https://github.com/Microsoft/vscode-go/pull/1032)
* [Ramya Rao (@ramya-rao-a)](https://github.com/ramya-rao-a)
    * Prompt to update dependent Go tools when there is a change in the Go version. [Feature Request 797](https://github.com/Microsoft/vscode-go/issues/797)
    * Better user experience when dependent Go tools are missing. [Feature Request 998](https://github.com/Microsoft/vscode-go/issues/998)
         - Prompts will only show up for tools that are used for features that are explicitly executed by the user. Eg: Rename, Generate Unit Tests, Modify tags. And not for features that get triggered behind the scenes like linting, hover or format on save.
         - When the prompts do show up, closing them will ensure that they wont show up for the duration of the current session of VS Code.

### Bug Fixes

* [llife0915 (@llife0915)](https://github.com/llife0915)
    * Fix for issue when unverified breakpoints appeear when creating/deleting breakpoints once debugging starts in Windows.
* [Roman Peshkov (@rpeshkov)](https://github.com/rpeshkov)
    * Expand file names to file paths in test output for subtests. [Bug 1049](https://github.com/Microsoft/vscode-go/issues/1049)
* [Guilherme Oenning (@goenning)](https://github.com/goenning)
    * Pass GOPATH to debug adapter when debugging tests via codelens. [Bug 1057](https://github.com/Microsoft/vscode-go/issues/1057)
* [Nuruddin Ashr (@uudashr)](https://github.com/uudashr)
    * Skip testing vendor folders when using the command `Go: Test all Packages in Workspace`
* [Ramya Rao (@ramya-rao-a)](https://github.com/ramya-rao-a)
    * Start without debugging should fallback to debug mode when configured program is not a file. [Bug 1084](https://github.com/Microsoft/vscode-go/issues/1084)
    * Fix for incorrect package name during autocomplete of unimported packages when package name is not the same as the last part of the import path. [Bug 647](https://github.com/Microsoft/vscode-go/issues/647)
    * Skip building vendor folders when `go.buildOnSave` is set to `workspace`. [Bug 1060](https://github.com/Microsoft/vscode-go/issues/1060)
    * Honor `go.buildTags` when using `gogetdoc`. [Bug 1024](https://github.com/Microsoft/vscode-go/issues/1024)
    * Fix build failure when `-i` is passed as a build flag. [Bug 1064](https://github.com/Microsoft/vscode-go/issues/1064)
    * Fix vet failure when any flag is passed. [Bug 1073](https://github.com/Microsoft/vscode-go/issues/1073)
    * Better formatting in import blocks when imports get added during auto-completion or when `Go: Add Import` command is used. [Bug 1056](https://github.com/Microsoft/vscode-go/issues/1056)
    * `Go: Generate Interface Stubs` should work when interface is prefixed with package path


## 0.6.62 - 9th June, 2017

### Features
* [Jamie Stackhouse (@itsjamie)](https://github.com/itsjamie)
   * New command `Go: Generate interface stub` to generate stubs that implement given interface using [impl](https://github.com/josharian/impl). [PR 939](https://github.com/Microsoft/vscode-go/pull/939)
        - When the command is run, you are prompted to provide interface name. Eg: `f *File io.Closer`
        - The stubs are then generated where the cursor is in the editor.
* [Guilherme Oenning (@goenning)](https://github.com/goenning)
    * New setting `go.testEnvFile` to configure the location of a file that would have environment variables to use while running tests. [PR 971](https://github.com/Microsoft/vscode-go/pull/971)
        - File contents should be of the form `key=value`.
        - Values from the existing setting `go.test.EnvVars` will override the above
        - These environment variables will also be used by the "Debug Test" codelens
        - When debugging using the debug viewlet or pressing `F5`, the above will not be used. Continue to use the `env` and/or `envFile` property in the debug configurations in the `launch.json` file.
* [Ole (@vapourismo)](https://github.com/vapourismo)
    * You can now run build/lint/vet on the whole workspace instead of just the current package on file save. [PR 1023](https://github.com/Microsoft/vscode-go/pull/1023)
        - To enable this, the settings `go.buildOnSave`, `go.lintOnSave` and `go.vetOnSave` now take values `package`, `workspace` or `off` instead of the previous `true`/`false`.
        - These features are backward compatible and so if you are still using `true`/`false` for these settings, they will work as they did before, but you will get a warning in your settings file.
* [Ramya Rao (@ramya-rao-a)](https://github.com/ramya-rao-a)
    * Better build performance when working on main packages and test files by using the `-i` flag.
    * Better linting experience while running `gometalinter` by using the `--aggregate` flag which aggregates similar errors from multiple linters.

### Bug Fixes
* [Ramya Rao (@ramya-rao-a)](https://github.com/ramya-rao-a)
    * Fix for [Bug 968](https://github.com/Microsoft/vscode-go/issues/968) where rename fails if `---` is anywhere in the file
    * Fix for [Bug 981](https://github.com/Microsoft/vscode-go/issues/981) where `Go: Test Function At Cursor` fails.
    * Fix for [Bug 983](https://github.com/Microsoft/vscode-go/issues/983) where the Go binary is not found in MSYS2 as it is not located in GOROOT.
    * Fix for [Bug 1022](https://github.com/Microsoft/vscode-go/issues/1002) where snippets from function auto complete do not insert the placeholders
    * Fix for [Bug 962](https://github.com/Microsoft/vscode-go/issues/962) where references codelens wouldn't work for methods.
* [F0zi (@f0zi)](https://github.com/f0zi)
    * Fix for [Bug 1009](https://github.com/Microsoft/vscode-go/issues/1009) where remote debugging fails to verify breakpoint if GOPATH partially matches remote GOPATH
* [Anton Kryukov (@Emreu)](https://github.com/Emreu)
    * Use the `go.testEnvVars` while debugging tests using codelens

## 0.6.61 - 4th May, 2017
* [Ramya Rao (@ramya-rao-a)](https://github.com/ramya-rao-a)
    * Fix for [Bug 963](https://github.com/Microsoft/vscode-go/issues/963) Fix for perf issues when references codelens is enabled. [Commit 352435a](https://github.com/Microsoft/vscode-go/commit/352435ab0e6846b7483958a90f61fb94329dd0ae)
    * Fix for [Bug 964](https://github.com/Microsoft/vscode-go/issues/964) The setting `go.referencesCodeLens.enabled` is deprecated in favor of `go.enableCodeLens` to control multiple types of codelens.
        ```json
        "go.enableCodeLens": {
            "references": false,
            "runtest": true
        }
        ```

## 0.6.60 - 3rd May, 2017

### Codelens for references, to run and debug tests
* [theSoenke (@theSoenke)](https://github.com/theSoenke)
    * [Feature Request 726](https://github.com/Microsoft/vscode-go/issues/726): Display Reference count above functions using codelens. On clicking, the references are shown just like the `Find All References` command. [PR 933](https://github.com/Microsoft/vscode-go/pull/933) and [PR 938](https://github.com/Microsoft/vscode-go/pull/938). You can disable this by updating the setting `go.referencesCodeLens.enabled`.
* [Guilherme Oenning (@goenning)](https://github.com/goenning)
    * Use Codelens to run each test function, tests in the file and tests in the package. [PR 937](https://github.com/Microsoft/vscode-go/pull/937)
* [Ramya Rao (@ramya-rao-a)](https://github.com/ramya-rao-a)
    * [Feature Request 879](https://github.com/Microsoft/vscode-go/issues/879): Use Codelens to debug a test function. [Commit 5b1ced7](https://github.com/Microsoft/vscode-go/commit/5b1ced78cc06016d24539099aa164fe170fa7267)

### Test Coverage
* [Thomas Bradford (@kode4food)](https://github.com/kode4food)
    * New setting `go.coverageOptions` to control whether you want to highlight only covered code or only uncovered code or both when code coverage is run. [PR 945](https://github.com/Microsoft/vscode-go/pull/945)
* [Ramya Rao (@ramya-rao-a)](https://github.com/ramya-rao-a)
    * The command `Go: Test Coverage In Current Package` is renamed to `Go: Toggle Test Coverage In Current Package` and it does exactly what the name suggests. Toggles test coverage. [Commit cc661daf](https://github.com/Microsoft/vscode-go/commit/cc661dafd06770137459b72441e5f7cc877483f0)

### Bug Fixes
* [Ramya Rao (@ramya-rao-a)](https://github.com/ramya-rao-a)
    * Fix for [Bug 529](https://github.com/Microsoft/vscode-go/issues/529) Code completion for unimported packages now works on unsaved file after deleting imports.
    * Fix for [Bug 922](https://github.com/Microsoft/vscode-go/issues/922) Go to Symbol in File feature now includes symbols from unsaved file contents. [PR 929](https://github.com/Microsoft/vscode-go/pull/929)
    * Fix for [Bug 878](https://github.com/Microsoft/vscode-go/issues/878) Debugging now works on current file even when there is no folder/workspace open. [Commit 42646afc](https://github.com/Microsoft/vscode-go/commit/42646afc2d2442b5e962d3125a7cbf61b98b2a0a)
    * Fix for [Bug 947](https://github.com/Microsoft/vscode-go/issues/947) Mac users using the latest delve from master may see that all env variables are empty while debugging their code. This is due to delve using the `--backend=lldb` option in Mac by default. You can now change this default value by setting the `backend` property to `native` in the `launch.json` file. [Commit 4beecf1](https://github.com/Microsoft/vscode-go/commit/4beecf1db2aaa18b336be2ee64476b56202fc959). Root cause is expected to be fixed in delve itself and is being tracked in [derekparker/delve/818](https://github.com/derekparker/delve/issues/818)
* [Tyler Bunnell (@tylerb)](https://github.com/tylerb)
    * Fix for [Bug 943](https://github.com/Microsoft/vscode-go/issues/943) Live error reporting now works across multiple files in the current package, mapping errors to the correct files. [PR 923](https://github.com/Microsoft/vscode-go/pull/923)
* [Guilherme Oenning (@goenning)](https://github.com/goenning)
    * Fix for [Bug 934](https://github.com/Microsoft/vscode-go/issues/934) Environment variables from `envFile` attribute in the launch.json file is used while debugging and is overridden only by the ones in the `env` attribute. [PR 935](https://github.com/Microsoft/vscode-go/pull/935)

### Others
* [Luka Zakrajšek (@bancek)](https://github.com/bancek) and [Ramya Rao (@ramya-rao-a)](https://github.com/ramya-rao-a)
    * New setting `go.toolsEnvVars` where you can specify env vars to be used by the Go tools that are used in the Go extension. [PR 932](https://github.com/Microsoft/vscode-go/pull/932) and [commit bca4dd5f](https://github.com/Microsoft/vscode-go/commit/bca4dd5f31f32ac49da79580c07b4000f06287a3). This fixes [Bug 632](https://github.com/Microsoft/vscode-go/issues/632) as well.
* [Paweł Słomka (@slomek)](https://github.com/slomek)
    * New snippet for writing table driven tests. [PR 952](https://github.com/Microsoft/vscode-go/pull/952)


## 0.6.59 - 4th April, 2017

* [Tyler Bunnell (@tylerb)](https://github.com/tylerb)
    * Add live error feedback using `gotype-live` which is `gotype` with support for unsaved file contents. [PR 903](https://github.com/Microsoft/vscode-go/pull/903)
        * New setting `go.liveErrors` controls this feature.
        * Set `"go.liveErrors": { "enabled": true }` to enable this feature
        * Edit the delay property in `"go.liveErrors": { "enabled": true, "delay": 500 }` to update the delay (in milliseconds) after which `gotype-live` would be run post a keystroke

* [Eon S. Jeon (@esjeon)](https://github.com/esjeon)
    * GOPATH from settings is now honored when users debug current file without having a `launch.json` file. [PR 904](https://github.com/Microsoft/vscode-go/pull/904)
        * Note: Once you have a `launch.json` file, GOPATH from settings wont be read. You will need to set it in the `env` property as before

* [Ramya Rao (@ramya-rao-a)](https://github.com/ramya-rao-a)
    * `--config` flag for `gometalinter` now supports the use of `${workspaceRoot}` and `~` that allows users to provide config file path relative to workspace or home directory respectively. [PR 909](https://github.com/Microsoft/vscode-go/pull/903)
    * New command `Go: Test All Packages in Workspace` to run tests from all packages in the workspace.

## 0.6.57 - 30th March, 2017
Fix for [Bug 892](https://github.com/Microsoft/vscode-go/issues/892) which breaks build when the user has multiple GOPATHs and the Go project being worked on is not the first one among the multiple GOPATHs. [Commit d417fd6](https://github.com/Microsoft/vscode-go/commit/d417fd6725077d1233fb1bcd3aa5d097d02715a9)

## 0.6.56 - 29th March, 2017

### Editing improvements
* [Ramya Rao (@ramya-rao-a)](https://github.com/ramya-rao-a)
    * Use [gomodifytags](https://github.com/fatih/gomodifytags) to add/remove tags on selected struct fields. [PR 880](https://github.com/Microsoft/vscode-go/pull/880)
         * If there is no selection, then the whole struct under the cursor will be selected for the tag modification.
         * `Go: Add Tags` command adds tags configured in `go.addTags` setting to selected struct fields. By default, `json` tags are added. Examples:
             * To add `xml` tags, set `go.addTags` to `{"tags": "xml"}`
             * To add `xml` with `cdata` option, set `go.addTags` to `{"tags": "xml", "options": "xml=cdata"}`
             * To add both `json` and `xml` tags, set `go.addTags` to `{"tags": "json,xml"}`
         * `Go: Remove Tags` command removes tags configured in `go.removeTags` setting from selected struct fields.
             * By default, all tags are removed.
             * To remove only say `xml` tags, set `go.removeTags` to `{"tags": "xml"}`
         * To be prompted for tags instead of using the configured ones, set `go.addTags` and/or `go.removeTags` to `{"promptForTags": true}`
    * Fix rename issue when `diff` tool from Git or Cygwin are in the `PATH` in Windows. [PR 866](https://github.com/Microsoft/vscode-go/pull/866)
    * Keywords are now supported in completion suggestions. [PR 865](https://github.com/Microsoft/vscode-go/pull/865)
    * Suggestion items to import packages disabled in single line import statements and the line with package definition where they do not make sense. [PR 860](https://github.com/Microsoft/vscode-go/pull/860)

### Debugging improvements
* [Ramya Rao (@ramya-rao-a)](https://github.com/ramya-rao-a)
    * Support to build and run your Go file.  [PR 881](https://github.com/Microsoft/vscode-go/pull/881)
        * Press `Ctrl+F5` or run the command `Debug: Start Without Debugging` to run using the currently selected launch configuration.
        * If you don't have a `launch.json` file, then the current file will be run.
        * Supported only for launch configs with `type` as `debug` and `program` that points to a Go file and not package
    * New `envFile` attribute in `launch.json` where you can provide a file with env variables to use while debugging. [PR 849](https://github.com/Microsoft/vscode-go/pull/849)
    * Use current file's directory instead of folder opened in VS Code to debug in the default configurations. [Commit 0915e50a](https://github.com/Microsoft/vscode-go/commit/0915e50a1ada5c74742d9c4ce7f265b5e273ca31)

### Tooling improvements
* [Ramya Rao (@ramya-rao-a)](https://github.com/ramya-rao-a)
    * New Setting `go.languageServerFlags` that will be passed while running the Go language server. [PR 882](https://github.com/Microsoft/vscode-go/pull/882)
        * Set this to `["trace"]` to see the traces from the language server in the output pane under the channel "go-langserver"
        * Set this to `["trace", "logfile", "path to a text file to log the trace]` to log the traces and errors from the language server to a file.
    * `Go: Install Tools` command now installs delve as well in Linux and Windows, but not in Mac OSX. [Commit 30ea096](https://github.com/Microsoft/vscode-go/commit/30ea0960d6f773cc2e8e18ba5113960d1f5faf08) Fixes [Bug 874](https://github.com/Microsoft/vscode-go/issues/874)
* [netroby @netroby](https://github.com/netroby)
    * `Go: Install Tools` command now installs `godoc`. [PR 854](https://github.com/Microsoft/vscode-go/pull/854)

### Others
* [Ramya Rao (@ramya-rao-a)](https://github.com/ramya-rao-a)
    * Use `GOPATH` as defined by the `go env` output as default. Use `go` binary from default platform specific locations when GOROOT is not set as env variable. Fixes [Bug 873](https://github.com/Microsoft/vscode-go/issues/873)
    * Fix compiling errors for vendor packages in case of symlinks. [PR 864](https://github.com/Microsoft/vscode-go/pull/864)
    * Support links in the test output, which then navigates the user to the right line of the test file where tests are failing. [PR 885](https://github.com/Microsoft/vscode-go/pull/885)
    * Experimental new setting `go.editorContextMenuCommands` to control which commands show up in the editor context menu.
* [Albert Callarisa (@acroca)](https://github.com/acroca) and [Ramya Rao (@ramya-rao-a)](https://github.com/ramya-rao-a)
    * New setting `go.gotoSymbol.ignoreFolders` that allows to ignore folders while using the "Go to Symbol in Workspace" feature. This takes in an array of folder names (not paths). Best used to ignore vendor folders while doing a workspace symbol search. [PR 795](https://github.com/Microsoft/vscode-go/pull/795)

## 0.6.55 - 3rd March, 2017
* Re-publishing the extension from a non Windows machine as the fix for [Bug 438](https://github.com/Microsoft/vscode-go/issues/438) worked only on Windows machines.
For details read the discussion in [PR 838](https://github.com/Microsoft/vscode-go/pull/838).

## 0.6.54 - 28th February, 2017

### Tooling improvements
* [Ramya Rao (@ramya-rao-a)](https://github.com/ramya-rao-a) and [Sourcegraph](https://github.com/sourcegraph/go-langserver)
    * A new setting `go.useLanguageServer` to use the Go language server from [Sourcegraph](https://github.com/sourcegraph/go-langserver) for features like Hover, Definition, Find All References, Signature Help, Go to Symbol in File and Workspace. [PR 750](https://github.com/Microsoft/vscode-go/pull/750)
        * This is an experimental feature and is not available in Windows yet.
        * If set to true, you will be prompted to install the Go language server. Once installed, you will have to reload VS Code window.
        The language server will then be run by the Go extension in the background to provide services needed for the above mentioned features.

### GOPATH improvements
* [Ramya Rao (@ramya-rao-a)](https://github.com/ramya-rao-a)
    * Fix for [Bug 623](https://github.com/Microsoft/vscode-go/issues/623). `${workspaceRoot}` and `~` are now supported in `go.gopath` and `go.toolsGopath` settings. [PR 768](https://github.com/Microsoft/vscode-go/pull/768)
    * The default GOPATH used by Go 1.8 when none is set as environment variable is now supported by the extension as well. [PR 820](https://github.com/Microsoft/vscode-go/pull/820)
* [Vincent Chinedu Okonkwo (@codmajik)](https://github.com/codmajik)
    * Added new setting `go.inferGopath`. When `true` GOPATH will be inferred from the path of the folder opened in VS Code.
    This will override the value from `go.gopath` setting as well as the GOPATH environment variable. [PR 762](https://github.com/Microsoft/vscode-go/pull/762)

### Debugging improvements
* [Ramya Rao (@ramya-rao-a)](https://github.com/ramya-rao-a)
    * Debug current file without a launch configuration file. Simply press `F5` to start the debug session.
    A `launch.json` is still required to debug tests or for advanced debug configurations. [PR 769](https://github.com/Microsoft/vscode-go/pull/769)
    * Launch configuration snippets are now available for common scenarios like debugging file/package or debugging a test package/function.
    These snippets can be used through IntelliSense when editing the `launch.json` file. [PR 794](https://github.com/Microsoft/vscode-go/pull/794)
    * Fix for [Bug 492](https://github.com/Microsoft/vscode-go/issues/492). Now when there are build errors, starting a debug session will display the error instead of hanging. [PR 774](https://github.com/Microsoft/vscode-go/pull/774)
* [Rob Lourens (@roblourens)](https://github.com/roblourens)
    * Fix for [Bug 438](https://github.com/Microsoft/vscode-go/issues/438). Now when you stop a debug session, all processes started by the session will be closed as well. [PR 765](https://github.com/Microsoft/vscode-go/pull/765)
* [Suraj Barkale (@surajbarkale-dolby)](https://github.com/surajbarkale-dolby)
    * Fix for [Bug 782](https://github.com/Microsoft/vscode-go/issues/782). Helpful error messages when the `program` attribute in `launch.json` file is invalid or not a full path. [PR 790](https://github.com/Microsoft/vscode-go/pull/790)
* [F0zi (@f0zi)](https://github.com/f0zi)
    * Fix for [Bug 689](https://github.com/Microsoft/vscode-go/issues/689). When debugging against a remote machine, paths anywhere under the GOPATH will be correctly mapped so you can set breakpoints in them.
    Previously only paths next to the program could be debugged. [PR 742](https://github.com/Microsoft/vscode-go/pull/742)

### Testing improvements
* [Oleg Bulatov (@dmage)](https://github.com/dmage)
    * Added new setting `go.testOnSave`. When `true`, all tests in the current package will be run on saving a Go file.
    The status of the tests will be shown in the status bar at the bottom of the VS Code window. It is not advised to have this on when you have Auto Save enabled. [PR 810](https://github.com/Microsoft/vscode-go/pull/810)
* [Jeff Willette (@deltaskelta)](https://github.com/deltaskelta)
    * Test output is no longer verbose by default. Add `-v` to the `go.testFlags` to get verbose output. [PR 817](https://github.com/Microsoft/vscode-go/pull/817)

### Other Bug Fixes
* [Richard Musiol (@neelance)](https://github.com/neelance)
    * Fix offset for files with multibyte characters so that features like Hover and Go To Definition work as expected. [PR 780](https://github.com/Microsoft/vscode-go/pull/780)
* [Ramya Rao (@ramya-rao-a)](https://github.com/ramya-rao-a)
    * Fix for [Bug 777](https://github.com/Microsoft/vscode-go/issues/777) Less disruptive experience during test failures when `go.coveronSave` is `true`.
    * Fix for [Bug 680](https://github.com/Microsoft/vscode-go/issues/680) Reduce noise in Go to Symbol in File feature by removing the entries corresponding to import statements. [PR 775](https://github.com/Microsoft/vscode-go/pull/775)


## 0.6.53 - 30th January, 2017

### Installation improvements
* [Sam Herrmann (@samherrmann)](https://github.com/samherrmann), [Ramya Rao (@ramya-rao-a)](https://github.com/ramya-rao-a)
    *  A new setting `go.toolsGopath` for providing an alternate location to install all the Go tools that the extension depends on, if you don't want them cluttering your GOPATH. [PR 351](https://github.com/Microsoft/vscode-go/pull/351) and [PR 737](https://github.com/Microsoft/vscode-go/pull/737).
        * This is useful when you work on different GOPATHs.
        * Remember to run `Go: Install Tools` command to install the tools to the new location.
* [Ramya Rao (@ramya-rao-a)](https://github.com/ramya-rao-a)
    * All the "Install tool" options (the pop ups you see) and the `Go: Install Tools` command now support `gometalinter` if it is your chosen linting tool. [PR 735](https://github.com/Microsoft/vscode-go/pull/735).
        * Since `gometalinter` internally installs linters and expects them to be in the user's GOPATH, `gometalinter` will get installed to your GOPATH and not the alternate location specified in `go.toolsGopath`

### Build improvements
* [Matt Aimonetti (@mattetti)](https://github.com/mattetti)
    * While building, we now use the `-i` flag (for non main packages) which installs dependent packages, which in turn get used in subsequent builds resulting in faster builds in bigger workspaces. [PR 718](https://github.com/Microsoft/vscode-go/pull/718)
* [Ramya Rao (@ramya-rao-a)](https://github.com/ramya-rao-a)
    * Build errors with no line numbers (for eg. Import cycle) are now displayed in the output window and will be mapped to the first line of the file. [PR 740](https://github.com/Microsoft/vscode-go/pull/740)

### Test improvements
* [Ramya Rao (@ramya-rao-a)](https://github.com/ramya-rao-a)
    * A new setting `go.testFlags` that can be used to run tests. If null, `go.buildFlags` will be used. [PR 482](https://github.com/Microsoft/vscode-go/pull/482)
    * Customize flags for each of the test command by using different keybindings. [PR 482](https://github.com/Microsoft/vscode-go/pull/482). In the below example, `ctrl+shift+t` is bound to run the tests in current file with `-short` flag. The commands here can be `go.test.package`, `go.test.file` or `go.test.cursor`.

        ```json
        {
            "key": "ctrl+shift+t",
            "command": "go.test.file",
            "args": {
                "flags": ["-short"]
            },
            "when": "editorTextFocus"
        }
        ```
    * New toggle command `Go: Toggle Test File` that lets you toggle between your Go file and the corresponding test file. Previous commands `Go: Open Test File` and `Go: Open Implementation For Test File` have been deprecated in favor of this new command. [PR 739](https://github.com/Microsoft/vscode-go/pull/739). You can add a keyboard binding to this as below:

        ```json
        {
            "key": "ctrl+shift+t",
            "command": "go.toggle.test.file",
            "when": "editorTextFocus && editorLangId == 'go'"
        }
        ```
    * If current file is not a test file, show error message while running test commands, instead of displaying success message. Fixes [#303](https://github.com/Microsoft/vscode-go/issues/303)
* [Marcel Voigt (@nochso)](https://github.com/nochso)
   * Show error message in output window when running test coverage fails. [PR 721](https://github.com/Microsoft/vscode-go/pull/721)

### Debugging improvements
* [Andreas Kuhn (@ankon)](https://github.com/ankon)
   * Honor the `cwd` launch configuration argument. [PR 714](https://github.com/Microsoft/vscode-go/pull/714)
* [Ramya Rao (@ramya-rao-a)](https://github.com/ramya-rao-a)
   * GOPATH set in the `env` property in `launch.json` will also be used to find `dlv` tool. [PR 725](https://github.com/Microsoft/vscode-go/pull/725).
* [Rob Lourens (@roblourens)](https://github.com/roblourens)
   * New property `trace` in `launch.json` to provide option to have verbose logging while debugging using vscode-debug-logger. [PR 753](https://github.com/Microsoft/vscode-go/pull/753). This will help in diagnosing issues with debugging in the Go extension.


## 0.6.52 - 5th January, 2017
* [Yuwei Ba (@ibigbug)](https://github.com/ibigbug)
    * Use `http.proxy` setting while installing Go tools. [PR 639](https://github.com/Microsoft/vscode-go/pull/639)
* [chronos (@bylevel)](https://github.com/bylevel)
    * Bug [#465](https://github.com/Microsoft/vscode-go/issues/465) Fix file outline when non English comments in file. [PR 699](https://github.com/Microsoft/vscode-go/pull/699)
* [Ramya Rao (@ramya-rao-a)](https://github.com/ramya-rao-a)
    * Implement Step Out in debgging [Commit 6d0f440](https://github.com/Microsoft/vscode-go/commit/6d0f4405330efb789c16a01434cf096f0f9fb29c)
    * Improve performance by reducing number of calls to `godoc`, `godef`, `gogetdoc`. [PR 711](https://github.com/Microsoft/vscode-go/pull/711)
    * Default value for `go.autocompleteUnimportedPackages` is now false to reduce noise in the suggestion list. Members of unimported packages will still show up in suggestion list after typing dot after package name.

## 0.6.51 - 29th November, 2016
* [Jimmy Kuu (@jimmykuu)](https://github.com/jimmykuu)
    *  Remove blank space in the end of code snippet on function suggest. [PR 628](https://github.com/Microsoft/vscode-go/pull/628)
* [Ahmed W. (@OneofOne)](https://github.com/OneOfOne)
    *  Remove the multiple -d flags in formatting. [PR 644](https://github.com/Microsoft/vscode-go/pull/644)
* [Paweł Kowalak (@viru)](https://github.com/viru)
    *  Snippet for Benchmark Test function. [PR 648](https://github.com/Microsoft/vscode-go/pull/648)
* [Alberto García Hierro (@fiam)](https://github.com/fiam)
    *  Fix Go To Definition, Hover and Signature Help when using Go from tip. [PR 655](https://github.com/Microsoft/vscode-go/pull/655)
* [Cedric Lamoriniere (@cedriclam)](https://github.com/cedriclam)
    *  Fix Generate Test for Current function when the function is a method on a type. [PR 657](https://github.com/Microsoft/vscode-go/pull/657)
* [Potter Dai (@PotterDai)](https://github.com/PotterDai)
    *  Fix Find all References when using multiple GOPATH where one is the substring of the other. [PR 658](https://github.com/Microsoft/vscode-go/pull/658)
* [Ramya Rao (@ramya-rao-a)](https://github.com/ramya-rao-a)
    *  Fix autocomplete of unimported versioned packages from gopkg.in [PR 659](https://github.com/Microsoft/vscode-go/pull/659)
    *  Use relative path for vendor packages when the vendor folder is right under $GOPATH/src as well. [PR 660](https://github.com/Microsoft/vscode-go/pull/660)
    *  Fix autocomplete when working with large data. [Bug 640](https://github.com/issues/640). [PR 661](https://github.com/Microsoft/vscode-go/pull/661)

## 0.6.50 - 21st November, 2016
* [lixiaohui (@leaxoy)](https://github.com/leaxoy), [Arnaud Barisain-Monrose (@abarisain)](https://github.com/abarisain), [Zac Bergquist (@zmb3)](https://github.com/zmb3) and [Ramya Rao (@ramya-rao-a)](https://github.com/ramya-rao-a)
    * Added option to use `gogetdoc` for Goto Definition , Hover and Signature Help features. [PR 622](https://github.com/Microsoft/vscode-go/pull/622) To use this, add a setting `"go.docstool": "gogetdoc"` to your settings and reload/restart VS Code. This fixes the below bugs
         * [#440](https://github.com/Microsoft/vscode-go/issues/440) Hover info does not show doc string for structs
         * [#442](https://github.com/Microsoft/vscode-go/issues/442) Goto Definition, Hover, Signature Help do not work for `net` package
         * [#496](https://github.com/Microsoft/vscode-go/issues/496) Goto Definition, Hover, Signature Help do not work for Dot imported functions
         * [#515](https://github.com/Microsoft/vscode-go/issues/515) Go to definition and type info doesn't work with mux.Vars or anything else from gorilla/mux
         * [#567](https://github.com/Microsoft/vscode-go/issues/567) Signature Help and Quick Info do not show function comments for unexported functions
* [Ramya Rao (@ramya-rao-a)](https://github.com/ramya-rao-a)
    * Revert changes done in the formatting area in 0.6.48 update. Fixes below bugs
         * [#613](https://github.com/Microsoft/vscode-go/issues/613) Format removes imports of vendored packages in use
         * [#630](https://github.com/Microsoft/vscode-go/issues/630) goreturns fails to consider global variables in package

## 0.6.49 - 10th November, 2016
* [Ramya Rao (@ramya-rao-a)](https://github.com/ramya-rao-a)
    * Revert the deprecation of `go.formatOnSave` due to popular demand.

## 0.6.48 - 9th November, 2016
* [Mark LaPerriere (@marklap)](https://github.com/marklap)
    * Snippets for method declaration, main and init functions [PR 602](https://github.com/Microsoft/vscode-go/pull/602)
* [Rob Lourens @roblourens](https://github.com/roblourens)
    * launch.json intellisense to include all "mode" values. Fixes [#574](https://github.com/Microsoft/vscode-go/issues/574)
* [Ramya Rao (@ramya-rao-a)](https://github.com/ramya-rao-a)
    * Support for `editor.formatOnSave` and deprecating `go.formatOnSave` [PR 578](https://github.com/Microsoft/vscode-go/pull/578)
    * Remove deprecated language configuration settings [PR 587](https://github.com/Microsoft/vscode-go/pull/587)
    * Feature Request [432](https://github.com/Microsoft/vscode-go/issues/432): Commands to switch to test file and back.  [PR 590](https://github.com/Microsoft/vscode-go/pull/590). You can add your own shortcuts for these commands.
         * `Go: Open Test File`
         * `Go: Open Implementation for Test File`
    * Navigate to test file after generating unit tests using the `Go: Generate unit tests ...` commands. [PR 610](https://github.com/Microsoft/vscode-go/pull/610)
    * Prompt to set GOPATH if not set already [PR 591](https://github.com/Microsoft/vscode-go/pull/591)
    * Improvements to auto complete
         * [#389](https://github.com/Microsoft/vscode-go/issues/389) Fix issue with autocomplete popping up at the end of a string [PR 586](https://github.com/Microsoft/vscode-go/pull/586)
         * [#598](https://github.com/Microsoft/vscode-go/issues/598) Importable packages in auto complete should appear after rest of the suggestions. [PR 603](https://github.com/Microsoft/vscode-go/pull/603)
         * [#598](https://github.com/Microsoft/vscode-go/issues/598) Importing vendored packages from other Go projects should not be allowed. [PR 605](https://github.com/Microsoft/vscode-go/pull/605)
         * [#598](https://github.com/Microsoft/vscode-go/issues/598) When there is an identifier with same name as an available package, do not show the package in the compeltion list [PR 608](https://github.com/Microsoft/vscode-go/pull/608)
    * Other Bug Fixes
         * [#592](https://github.com/Microsoft/vscode-go/issues/592) Use Go from GOROOT while installing tools [PR 594](https://github.com/Microsoft/vscode-go/pull/594)
         * [#585](https://github.com/Microsoft/vscode-go/issues/585) Use fs.stat instead of fs.exists to avoid mistaking "go" folder as "go" file [PR 595](https://github.com/Microsoft/vscode-go/pull/595)
         * [#563](https://github.com/Microsoft/vscode-go/issues/563) Dont run `gotests` on non Go files [PR 584](https://github.com/Microsoft/vscode-go/pull/584)

## 0.6.47 - 26th October 2016
* [Rob Lourens @roblourens](https://github.com/roblourens)
    * Fix the regression in debugging [PR #576](https://github.com/Microsoft/vscode-go/pull/576)
* [Ramya Rao(@ramya-rao-a)](https://github.com/ramya-rao-a)
    * Preserve focus in editor when running tests [PR #577](https://github.com/Microsoft/vscode-go/pull/577)

## 0.6.46 - 26th October 2016
* [Ramya Rao(@ramya-rao-a)](https://github.com/ramya-rao-a)
    * Fix issues due to missing version when Go is used from source without release tags [PR #549](https://github.com/Microsoft/vscode-go/pull/549)
    * Use -imports-only option in go-outline tool [PR #550](https://github.com/Microsoft/vscode-go/pull/550)
* [Rob Lourens @roblourens](https://github.com/roblourens)
    * Use random port number while debugging [PR #553](https://github.com/Microsoft/vscode-go/pull/553)

## 0.6.45 - 17th October 2016
* [Ramya Rao(@ramya-rao-a)](https://github.com/ramya-rao-a)
    * Better error message when Go is not found [PR #536](https://github.com/Microsoft/vscode-go/pull/536)
	* Add setting to control use of -d flag by the formatting tool [PR #537](https://github.com/Microsoft/vscode-go/pull/537)
	* Replace full path for vendor packages with relative path [PR #491](https://github.com/Microsoft/vscode-go/pull/491)

## 0.6.44 - 12th October 2016
* [Ludwig Valda Vasquez (@bredov)](https://github.com/bredov)
    * New configuration `go.formatFlags` to pass flags to the formatting tool [PR #461](https://github.com/Microsoft/vscode-go/pull/461)
* [Dan Mace (@ironcladlou](https://github.com/ironcladlou)
    * New command to execute the last run test. The command is `Go: Test Previous` [PR #478](https://github.com/Microsoft/vscode-go/pull/478)
    * Send test output to a distinct output channel [PR #499](https://github.com/Microsoft/vscode-go/pull/499)
* [Cedric Lamoriniere (@cedriclam)](https://github.com/cedriclam)
    * New commands to generate unit test skeletons using `gotests` tool. Needs Go 1.6 or higher. [PR #489](https://github.com/Microsoft/vscode-go/pull/489)
       * `Go: Generate unit tests for current file`
       * `Go: Generate unit tests for current function`
       * `Go: Generate unit tests for current package`
* [Ramya Rao (@ramya-rao-a)](https://github.com/ramya-rao-a)
    * New configuration `go.testEnVars` to pass environment variables to Go tests [PR #498](https://github.com/Microsoft/vscode-go/pull/498)
    * Changes made to GOROOT and GOPATH via settings now take effect immediately without requiring to reload/restart VS Code [PR #458](https://github.com/Microsoft/vscode-go/pull/458)
    * Go extension ready to use after installing tools without requiring to reload/restart VS Code [PR #457](https://github.com/Microsoft/vscode-go/pull/457)
    * Enable Undo after Rename. [PR #477](https://github.com/Microsoft/vscode-go/pull/477). Needs `diff` tool which is not available on Windows by default. You can install it from [DiffUtils for Windows](http://gnuwin32.sourceforge.net/packages/diffutils.htm)
    * Autocomplete for functions from unimported packages and for unimported packages themselves. To enable this set  `go.autocompleteUnimportedPackages` to true. [PR #497](https://github.com/Microsoft/vscode-go/pull/497)
    * Do not allow to import already imported packages via the `Go: Add Import` command. [PR #508](https://github.com/Microsoft/vscode-go/pull/508)
    * Suggest `gometalinter` to Go 1.5 users since `golint` dropped support for Go 1.5 [PR #509](https://github.com/Microsoft/vscode-go/pull/509)
    * Fix broken installation for `goimports`. [PR #470](https://github.com/Microsoft/vscode-go/pull/470) and [PR #509](https://github.com/Microsoft/vscode-go/pull/509)
* [Arnaud Barisain-Monrose (@abarisain)](https://github.com/abarisain)
    * Fix broken installation for `goreturns` in Windows. [PR #463](https://github.com/Microsoft/vscode-go/pull/463)

## 0.6.43 - August 2016
* [Matt Aimonetti (@mattetti)](https://github.com/mattetti)
    * New command to install/update all Go tools that the Go extension needs. The command is `Go: Install Tools` [PR #428](https://github.com/Microsoft/vscode-go/pull/428)
* [Ryan Veazey (@ryanz)](https://github.com/ryanvz)
    * Auto-generated launch.json to have `showLog:true`. [PR #412](https://github.com/Microsoft/vscode-go/pull/412)
* [Arnaud Barisain-Monrose (@abarisain)](https://github.com/abarisain)
    * Updates to Extra Info feature: Documentation from `godoc` now appears on hover [PR #424](https://github.com/Microsoft/vscode-go/pull/424)

## 0.6.40-42 - July 2016
* [Sajjad Hashemian (@sijad)](https://github.com/sijad)
    * Option to choose `gometalinter` as tool for linting [PR #294](https://github.com/Microsoft/vscode-go/pull/294)
* [Bartosz Wróblewski (@bawr)](https://github.com/bawr)
    * New configuration `showLog` to toggle the debugging output from `delve` [PR #352](https://github.com/Microsoft/vscode-go/pull/352)
* [benclarkwood (@benclarkwood)](https://github.com/benclarkwood)
    * Better logging while installing tools [PR #375](https://github.com/Microsoft/vscode-go/pull/375)<|MERGE_RESOLUTION|>--- conflicted
+++ resolved
@@ -6,11 +6,7 @@
 - Fixed the regression that caused to run tests in the local directory mode and
   result in more verbose output than the package list mode. ([Issue 528](https://github.com/golang/vscode-go/issues/528)).
 - Fixed `"go.alternateTools"` settings to accept any tool names without
-<<<<<<< HEAD
-  settings.json diagnostics warning. ([Issue 526](https://github.com/golang/vscode-go/issues/526)
-=======
   settings.json diagnostics warning. ([Issue 526](https://github.com/golang/vscode-go/issues/526))
->>>>>>> 322e058b
 
 
 ## v0.16.1 - 5th Aug, 2020
@@ -98,10 +94,6 @@
 
 Thank you for your contribution, fujimoto kyosuke, OneOfOne, Aditya Thakral, Oleg Butuzov, Rebecca Stambler, Peter Weinberger, Brayden Cloud, Eli Bendersky, Robert Findley, Hana Kim!
 
-<<<<<<< HEAD
-
-=======
->>>>>>> 322e058b
 ## v0.15.2 - 21st July, 2020
 
 ### Fixed
